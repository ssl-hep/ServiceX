[
  {
    "dir_name": "servicex_app",
    "image_name": "servicex_app",
    "test_required": true
  },
  {
    "dir_name": "code_generator_python",
    "image_name": "servicex_code_gen_python",
    "test_required": true
  },
  {
    "dir_name": "did_finder_cernopendata",
    "image_name": "servicex-did-finder-cernopendata",
    "test_required": true
  },
  {
    "dir_name": "did_finder_rucio",
<<<<<<< HEAD
    "image_name": "servicex-did-finder",
    "test_required": true
=======
    "test_required": false
>>>>>>> 85139e6e
  },
  {
    "dir_name": "code_generator_funcadl_uproot",
<<<<<<< HEAD
    "image_name": "servicex_code_gen_func_adl_uproot",
    "test_required": true
  },
  {
    "dir_name": "transformer_sidecar",
    "image_name": "servicex_sidecar_transformer",
  },
  {
    "dir_name": "uproot_transformer",
    "image_name": "servicex_func_adl_uproot_transformer",
=======
    "test_required": false
  },
  {
    "image_name": "servicex_func_adl_uproot_transformer",
    "dir_name": "uproot_transformer"
>>>>>>> 85139e6e
  },
  {
    "dir_name": "x509_secrets",
<<<<<<< HEAD
    "image_name": "x509-secrets",
=======
    "test_required": false

>>>>>>> 85139e6e
  },
  {
    "dir_name": "xaod_cpp_transformer",
    "image_name": "servicex_func_adl_xaod_transformer",
    "dockerfile": "xaod_cpp_transformer/DockerfileATLASxAOD",
    "test_required": false

  },
  {
    "dir_name": "xaod_cpp_transformer",
    "image_name": "servicex_func_adl_cms_aod_transformer",
    "dockerfile": "xaod_cpp_transformer/DockerfileCMSAOD",
    "test_required": false
  },
  {
    "dir_name": "code_generator_funcadl_xAOD",
<<<<<<< HEAD
    "image_name": "servicex_code_gen_cms_aod",
    "test_required": false
=======
    "test_required": true
>>>>>>> 85139e6e
  },
  {
  "dir_name": "code_generator_funcadl_xAOD",
  "image_name": "servicex_code_gen_atlas_xaod",
  "test_required": true
}
]<|MERGE_RESOLUTION|>--- conflicted
+++ resolved
@@ -16,42 +16,27 @@
   },
   {
     "dir_name": "did_finder_rucio",
-<<<<<<< HEAD
     "image_name": "servicex-did-finder",
-    "test_required": true
-=======
     "test_required": false
->>>>>>> 85139e6e
   },
   {
     "dir_name": "code_generator_funcadl_uproot",
-<<<<<<< HEAD
     "image_name": "servicex_code_gen_func_adl_uproot",
     "test_required": true
   },
   {
-    "dir_name": "transformer_sidecar",
-    "image_name": "servicex_sidecar_transformer",
-  },
-  {
     "dir_name": "uproot_transformer",
     "image_name": "servicex_func_adl_uproot_transformer",
-=======
     "test_required": false
   },
   {
     "image_name": "servicex_func_adl_uproot_transformer",
     "dir_name": "uproot_transformer"
->>>>>>> 85139e6e
   },
   {
     "dir_name": "x509_secrets",
-<<<<<<< HEAD
     "image_name": "x509-secrets",
-=======
     "test_required": false
-
->>>>>>> 85139e6e
   },
   {
     "dir_name": "xaod_cpp_transformer",
@@ -68,12 +53,8 @@
   },
   {
     "dir_name": "code_generator_funcadl_xAOD",
-<<<<<<< HEAD
     "image_name": "servicex_code_gen_cms_aod",
-    "test_required": false
-=======
     "test_required": true
->>>>>>> 85139e6e
   },
   {
   "dir_name": "code_generator_funcadl_xAOD",
