# Copyright (c) 2019, IRIS-HEP
# All rights reserved.
#
# Redistribution and use in source and binary forms, with or without
# modification, are permitted provided that the following conditions are met:
#
# * Redistributions of source code must retain the above copyright notice, this
#   list of conditions and the following disclaimer.
#
# * Redistributions in binary form must reproduce the above copyright notice,
#   this list of conditions and the following disclaimer in the documentation
#   and/or other materials provided with the distribution.
#
# * Neither the name of the copyright holder nor the names of its
#   contributors may be used to endorse or promote products derived from
#   this software without specific prior written permission.
#
# THIS SOFTWARE IS PROVIDED BY THE COPYRIGHT HOLDERS AND CONTRIBUTORS "AS IS"
# AND ANY EXPRESS OR IMPLIED WARRANTIES, INCLUDING, BUT NOT LIMITED TO, THE
# IMPLIED WARRANTIES OF MERCHANTABILITY AND FITNESS FOR A PARTICULAR PURPOSE ARE
# DISCLAIMED. IN NO EVENT SHALL THE COPYRIGHT HOLDER OR CONTRIBUTORS BE LIABLE
# FOR ANY DIRECT, INDIRECT, INCIDENTAL, SPECIAL, EXEMPLARY, OR CONSEQUENTIAL
# DAMAGES (INCLUDING, BUT NOT LIMITED TO, PROCUREMENT OF SUBSTITUTE GOODS OR
# SERVICES; LOSS OF USE, DATA, OR PROFITS; OR BUSINESS INTERRUPTION) HOWEVER
# CAUSED AND ON ANY THEORY OF LIABILITY, WHETHER IN CONTRACT, STRICT LIABILITY,
# OR TORT (INCLUDING NEGLIGENCE OR OTHERWISE) ARISING IN ANY WAY OUT OF THE USE
# OF THIS SOFTWARE, EVEN IF ADVISED OF THE POSSIBILITY OF SUCH DAMAGE.
import base64
import os
import shutil

from servicex_codegen.code_generator import CodeGenerator, GeneratedFileResult


class PythonTranslator(CodeGenerator):

    # Generate the code. Ignoring caching for now
    def generate_code(self, query, cache_path: str):

        src = base64.b64decode(query).decode('ascii')
<<<<<<< HEAD
        print("SRC", src)
=======
>>>>>>> dd6f1028
        hash = "no-hash"
        query_file_path = os.path.join(cache_path, hash)

        # Create the files to run in that location.
        if not os.path.exists(query_file_path):
            os.makedirs(query_file_path)

<<<<<<< HEAD
        # with open(os.path.join(query_file_path, 'generated_transformer.py'), 'w') as python_file:
        #     python_file.write(src)

        # Transfer the templated main python script
        template_path = os.environ.get('TEMPLATE_PATH',
                                       "/home/servicex/servicex/templates/transform_single_file.py")  # NOQA: 501
        shutil.copyfile(template_path,
                        os.path.join(query_file_path, "transform_single_file.py"))

        capabilities_path = os.environ.get('CAPABILITIES_PATH',
                                           "/home/servicex/transformer_capabilities.json")
        shutil.copyfile(capabilities_path, os.path.join(query_file_path,
                                                        "transformer_capabilities.json"))

        src_code = ""
        with open('/home/servicex/servicex/python_code_generator/unzip_translator.py', 'r') \
                as unzip_file:
            src_code = unzip_file.read()

=======
>>>>>>> dd6f1028
        with open(os.path.join(query_file_path, 'generated_transformer.py'), 'w') as python_file:
            python_file.write(src_code)

        # Transfer the templated main python script
        template_path = os.environ.get('TEMPLATE_PATH',
                                       "/home/servicex/servicex/templates/transform_single_file.py")  # NOQA: 501
        shutil.copyfile(template_path,
                        os.path.join(query_file_path, "transform_single_file.py"))

        capabilities_path = os.environ.get('CAPABILITIES_PATH',
                                           "/home/servicex/transformer_capabilities.json")
        shutil.copyfile(capabilities_path, os.path.join(query_file_path,
                                                        "transformer_capabilities.json"))

        os.system("ls -lht " + query_file_path)
        os.system(f"cat {query_file_path}/generated_transformer.py")
        return GeneratedFileResult(hash, query_file_path)<|MERGE_RESOLUTION|>--- conflicted
+++ resolved
@@ -38,10 +38,7 @@
     def generate_code(self, query, cache_path: str):
 
         src = base64.b64decode(query).decode('ascii')
-<<<<<<< HEAD
         print("SRC", src)
-=======
->>>>>>> dd6f1028
         hash = "no-hash"
         query_file_path = os.path.join(cache_path, hash)
 
@@ -49,7 +46,6 @@
         if not os.path.exists(query_file_path):
             os.makedirs(query_file_path)
 
-<<<<<<< HEAD
         # with open(os.path.join(query_file_path, 'generated_transformer.py'), 'w') as python_file:
         #     python_file.write(src)
 
@@ -69,8 +65,6 @@
                 as unzip_file:
             src_code = unzip_file.read()
 
-=======
->>>>>>> dd6f1028
         with open(os.path.join(query_file_path, 'generated_transformer.py'), 'w') as python_file:
             python_file.write(src_code)
 
