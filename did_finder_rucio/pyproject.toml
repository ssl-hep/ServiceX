[tool.poetry]
name = "did-finder-rucio"
version = "0.1.0"
description = ""
authors = ["Ilija Vukotic <ivukotic@uchicago.edu>"]
readme = "README.md"
packages = [{include = "did_finder_rucio"}]

[tool.poetry.dependencies]
python = "^3.9"
rucio-clients = "^1.29.7.post1"
pika = "1.1.0"
xmltodict = "^0.13.0"
<<<<<<< HEAD
servicex-did-finder-lib = {version = "^1.4", allow-prereleases = true}
=======
pymemcache = "^4.0.0"
requests = ">=2.25.0,<3.0.0"
>>>>>>> 917e7057

[tool.poetry.group.test]
optional = true

[tool.poetry.group.test.dependencies]
pytest = "^7.2.0"
coverage = "^6.5.0"
pytest-mock = "^3.10.0"
flake8 = "^5.0.4"


[build-system]
requires = ["poetry-core"]
build-backend = "poetry.core.masonry.api"<|MERGE_RESOLUTION|>--- conflicted
+++ resolved
@@ -11,12 +11,8 @@
 rucio-clients = "^1.29.7.post1"
 pika = "1.1.0"
 xmltodict = "^0.13.0"
-<<<<<<< HEAD
 servicex-did-finder-lib = {version = "^1.4", allow-prereleases = true}
-=======
-pymemcache = "^4.0.0"
 requests = ">=2.25.0,<3.0.0"
->>>>>>> 917e7057
 
 [tool.poetry.group.test]
 optional = true
