# Copyright (c) 2019, IRIS-HEP
# All rights reserved.
#
# Redistribution and use in source and binary forms, with or without
# modification, are permitted provided that the following conditions are met:
#
# * Redistributions of source code must retain the above copyright notice, this
#   list of conditions and the following disclaimer.
#
# * Redistributions in binary form must reproduce the above copyright notice,
#   this list of conditions and the following disclaimer in the documentation
#   and/or other materials provided with the distribution.
#
# * Neither the name of the copyright holder nor the names of its
#   contributors may be used to endorse or promote products derived from
#   this software without specific prior written permission.
#
# THIS SOFTWARE IS PROVIDED BY THE COPYRIGHT HOLDERS AND CONTRIBUTORS "AS IS"
# AND ANY EXPRESS OR IMPLIED WARRANTIES, INCLUDING, BUT NOT LIMITED TO, THE
# IMPLIED WARRANTIES OF MERCHANTABILITY AND FITNESS FOR A PARTICULAR PURPOSE ARE
# DISCLAIMED. IN NO EVENT SHALL THE COPYRIGHT HOLDER OR CONTRIBUTORS BE LIABLE
# FOR ANY DIRECT, INDIRECT, INCIDENTAL, SPECIAL, EXEMPLARY, OR CONSEQUENTIAL
# DAMAGES (INCLUDING, BUT NOT LIMITED TO, PROCUREMENT OF SUBSTITUTE GOODS OR
# SERVICES; LOSS OF USE, DATA, OR PROFITS; OR BUSINESS INTERRUPTION) HOWEVER
# CAUSED AND ON ANY THEORY OF LIABILITY, WHETHER IN CONTRACT, STRICT LIABILITY,
# OR TORT (INCLUDING NEGLIGENCE OR OTHERWISE) ARISING IN ANY WAY OUT OF THE USE
# OF THIS SOFTWARE, EVEN IF ADVISED OF THE POSSIBILITY OF SUCH DAMAGE.
import os
import logging
import json
import zlib
import base64
from datetime import datetime
from servicex.did_finder.rucio_adapter import RucioAdapter
from pymemcache.client.base import Client


class JsonSerde(object):
    def serialize(self, key, value):
        cv = base64.b64encode(
            zlib.compress(
                json.dumps(value).encode('utf-8')
            )
        ).decode('ascii')
        return cv, 1

    def deserialize(self, key, value, flags):
        return json.loads(zlib.decompress(base64.b64decode(value)))


class LookupRequest:
    def __init__(self, did: str,
                 rucio_adapter: RucioAdapter,
                 prefix: str = '',
                 request_id: str = 'bogus-id'):
        '''Create the `LookupRequest` object that is responsible for returning
        lists of files. Processes things in chunks.

        Args:
            did (str): The DID we are going to lookup
            rucio_adapter (RucioAdapter): Rucio lookup object
            prefix (str, optional): Prefix for xcache use. Defaults to ''.
            request_id (str, optional): ServiceX Request ID that requested this DID.
                Defaults to 'bogus-id'.
        '''
        self.did = did
        self.prefix = prefix
        self.rucio_adapter = rucio_adapter
        self.request_id = request_id

        # set logging to a null handler
        self.logger = logging.getLogger(__name__)
        self.logger.addHandler(logging.NullHandler())
        if os.getenv("MEMCACHE") == 'True':
            self.mcclient = Client('localhost', serde=JsonSerde())
        self.ttl = int(os.getenv("MEMCACHE_TTL", '3600'))

    def getCachedResults(self):
        res = self.mcclient.get(self.did)
        return res

    def setCachedResults(self, result):
        self.mcclient.set(self.did, result, self.ttl, True)

    def lookup_files(self):
        """
        lookup files, add cache prefix if needed.
        """
        n_files = 0
        ds_size = 0
        total_paths = 0
        avg_replicas = 0
        lookup_start = datetime.now()

<<<<<<< HEAD
        if self.mcclient:
            cachedResults = self.getCachedResults()

        if cachedResults:
            self.logger.info('Cache hit. Found {} files'.format(len(cachedResults)))
            for af in cachedResults:
                n_files += 1
                ds_size += af['file_size']
                total_paths += len(af['paths'])
                yield af
        else:
            self.logger.info('Cache miss. Doing Rucio lookup.')
            cachedResults = []
            for ds_files in self.rucio_adapter.list_files_for_did(self.did):
                for af in ds_files:
                    n_files += 1
                    ds_size += af['file_size']
                    total_paths += len(af['paths'])
                    if self.prefix:
                        af['paths'] = [self.prefix+fp for fp in af['paths']]
                    cachedResults.append(af)
                    yield af

        if self.mcclient:
            self.setCachedResults(cachedResults)
=======
        full_file_list = []
        for ds_files in self.rucio_adapter.list_files_for_did(self.did):
            for af in ds_files:
                n_files += 1
                ds_size += af['file_size']
                total_paths += len(af['paths'])
                if self.prefix:
                    af['paths'] = [self.prefix+fp for fp in af['paths']]
                full_file_list.append(af)
        yield full_file_list
>>>>>>> 66744834

        lookup_finish = datetime.now()

        if n_files:
            avg_replicas = float(total_paths)/n_files

        metric = {
            'requestId': self.request_id,
            'n_files': n_files,
            'size': ds_size,
            'avg_replicas': avg_replicas,
            'lookup_duration': (lookup_finish-lookup_start).total_seconds()
        }
        self.logger.info(
            "Lookup finished. " +
            f"Metric: {json.dumps(metric)}"
        )<|MERGE_RESOLUTION|>--- conflicted
+++ resolved
@@ -92,7 +92,6 @@
         avg_replicas = 0
         lookup_start = datetime.now()
 
-<<<<<<< HEAD
         if self.mcclient:
             cachedResults = self.getCachedResults()
 
@@ -102,10 +101,10 @@
                 n_files += 1
                 ds_size += af['file_size']
                 total_paths += len(af['paths'])
-                yield af
+            yield cachedResults
         else:
             self.logger.info('Cache miss. Doing Rucio lookup.')
-            cachedResults = []
+            full_file_list = []
             for ds_files in self.rucio_adapter.list_files_for_did(self.did):
                 for af in ds_files:
                     n_files += 1
@@ -113,23 +112,11 @@
                     total_paths += len(af['paths'])
                     if self.prefix:
                         af['paths'] = [self.prefix+fp for fp in af['paths']]
-                    cachedResults.append(af)
-                    yield af
+                    full_file_list.append(af)
+            yield full_file_list
 
         if self.mcclient:
-            self.setCachedResults(cachedResults)
-=======
-        full_file_list = []
-        for ds_files in self.rucio_adapter.list_files_for_did(self.did):
-            for af in ds_files:
-                n_files += 1
-                ds_size += af['file_size']
-                total_paths += len(af['paths'])
-                if self.prefix:
-                    af['paths'] = [self.prefix+fp for fp in af['paths']]
-                full_file_list.append(af)
-        yield full_file_list
->>>>>>> 66744834
+            self.setCachedResults(full_file_list)
 
         lookup_finish = datetime.now()
 
