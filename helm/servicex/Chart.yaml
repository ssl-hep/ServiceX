--- conflicted
+++ resolved
@@ -1,11 +1,6 @@
 apiVersion: v1
 description: Install ServiceX deployment - HEP Columnar Data Delivery Service
 name: servicex
-<<<<<<< HEAD
-
-version: 1.0.25
-appVersion: 20220309-2035-stable
-=======
 version: 1.0.31
 appVersion: 20220831-0243-stable
 maintainers:
@@ -14,5 +9,4 @@
   - name: sthapa
     url: https://github.com/sthapa
   - name: ivukotic
-    url: https://github.com/ivukotic
->>>>>>> 9bbdc2f6
+    url: https://github.com/ivukotic