--- conflicted
+++ resolved
@@ -147,11 +147,7 @@
   scienceContainerPullPolicy: Always
 
   language: python
-<<<<<<< HEAD
   exec: # replace me
-=======
-  exec:           # replace me
->>>>>>> 331cb8f8
   outputDir: /servicex/output
 
   persistence:
