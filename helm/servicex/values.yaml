# Default values for servicex.
# This is a YAML-formatted file.
# Declare variables to be passed into your templates.

rabbitmq:
<<<<<<< HEAD
=======
  service:
    type: NodePort
    nodePort: 30672
>>>>>>> 981f7a5c
  rabbitmq:
    password: leftfoot1

objectStore:
    enabled: true

minio:
  accessKey: miniouser
  secretKey: leftfoot1

app:
  image: sslhep/servicex_app
  tag: develop
  pullPolicy: IfNotPresent

didFinder:
  image: sslhep/servicex-did-finder
  tag: rabbitmq
  pullPolicy: IfNotPresent

preflight:
  image: sslhep/servicex-transformer
  tag: rabbitmq
  pullPolicy: IfNotPresent

transformer:
  pullPolicy: IfNotPresent

rbacEnabled: True

gridPassword:

usercert: |+
  -----BEGIN CERTIFICATE-----

  -----END CERTIFICATE-----

userkey: |+
  -----BEGIN ENCRYPTED PRIVATE KEY-----

  -----END ENCRYPTED PRIVATE KEY-----

resources: {}
  # We usually recommend not to specify default resources and to leave this as a conscious
  # choice for the user. This also increases chances charts run on environments with little
  # resources, such as Minikube. If you do want to specify resources, uncomment the following
  # lines, adjust them as necessary, and remove the curly braces after 'resources:'.
  # limits:
  #   cpu: 100m
  #   memory: 128Mi
  # requests:
  #   cpu: 100m
  #   memory: 128Mi

nodeSelector: {}

tolerations: []

affinity: {}<|MERGE_RESOLUTION|>--- conflicted
+++ resolved
@@ -3,12 +3,9 @@
 # Declare variables to be passed into your templates.
 
 rabbitmq:
-<<<<<<< HEAD
-=======
   service:
     type: NodePort
     nodePort: 30672
->>>>>>> 981f7a5c
   rabbitmq:
     password: leftfoot1
 
