# Default values for servicex.
# This is a YAML-formatted file.
# Declare variables to be passed into your templates.



# Enable deployment of Minio Object Store with this chart - use this if you
# want to have the option of delivering results as parquet files
objectStore:
    enabled: true

# Enable deployment of a full postgres sql database. This is advisable for
# bigger clusters where there will be several workers hitting the database
# at the same time. If not, the service will use sqlite
postgres:
    enabled: false


# Settings for the Flask App
app:
  image: sslhep/servicex_app
  tag: 82_cpp_transformer
  pullPolicy: IfNotPresent

# Settings for the DID Finder
didFinder:
  image: sslhep/servicex-did-finder
  tag: x509-secrets
  pullPolicy: IfNotPresent

  # For easy testing, we set this to be a publicly accessable xAOD File
  # The DID Finder will always just return this file instead of connecting
  # To rucio to actually resolve the dataset
  # Set this to empty to actually use the DID Finder
  staticFile: 'https://recastwww.web.cern.ch/recastwww/data/reana-recast-demo/mc15_13TeV.123456.cap_recast_demo_signal_one.root'

# Settings for the preflight checker - this usually uses the same image as
# the transformer
preflight:
  image: sslhep/servicex-transformer
  tag: latest
  pullPolicy: IfNotPresent

#
# C++ func_adl Code Generator service
codeGen:
  enabled: true
  image: sslhep/servicex_code_gen_funcadl_xaod
<<<<<<< HEAD
  tag: latest
=======
  tag: master
>>>>>>> 133d00c5
  pullPolicy: IfNotPresent


# Pull policy for the worker pods - the image and version are specified as
# part of the transform request
transformer:
  pullPolicy: IfNotPresent

x509Secrets:
  image: sslhep/x509-secrets
  tag: latest
  pullPolicy: IfNotPresent


# Settings for sending logging messages to an elasticsearch service
elasticsearchLogging:
  enabled: False
  host: 'host'
  port: 9200
  user: 'user account'
  password: 'password'

# Values for the RabbitMQ Chart
rabbitmq:
  # For easy testing we don't require PVs for rabbit
  persistence:
    enabled: false
  rabbitmq:
    password: leftfoot1
  # This is needed for Windows users
  volumePermissions:
      enabled: true


# Values for the Postgresql Chart
postgresql:
  postgresqlDatabase: servicex
  postgresqlPassword: leftfoot1
  persistence:
    enabled: false


# Values for Minio Chart
minio:
  # For easy testing we don't require PVs for minio
  persistence:
    enabled: false
  accessKey: miniouser
  secretKey: leftfoot1



###### Settings for Authenticating with the CERN Infrastructure #######

gridAccount: <your account>

gridPassword: <your password>

usercert: |+
  -----BEGIN CERTIFICATE-----

  -----END CERTIFICATE-----

userkey: |+
  -----BEGIN ENCRYPTED PRIVATE KEY-----

  -----END ENCRYPTED PRIVATE KEY-----

resources: {}
  # We usually recommend not to specify default resources and to leave this as a conscious
  # choice for the user. This also increases chances charts run on environments with little
  # resources, such as Minikube. If you do want to specify resources, uncomment the following
  # lines, adjust them as necessary, and remove the curly braces after 'resources:'.
  # limits:
  #   cpu: 100m
  #   memory: 128Mi
  # requests:
  #   cpu: 100m
  #   memory: 128Mi

nodeSelector: {}

tolerations: []

affinity: {}

rbacEnabled: True<|MERGE_RESOLUTION|>--- conflicted
+++ resolved
@@ -46,11 +46,7 @@
 codeGen:
   enabled: true
   image: sslhep/servicex_code_gen_funcadl_xaod
-<<<<<<< HEAD
-  tag: latest
-=======
   tag: master
->>>>>>> 133d00c5
   pullPolicy: IfNotPresent
 
 
