# ServiceX Architecture

## Frontend

ServiceX is accessed via clients distributed as Python packages. 
There is one client for each query language that may be used to access ServiceX. 
While it is possible to install clients individually, 
the [servicex-clients](https://pypi.org/project/servicex-clients/) umbrella package 
lists all of them as dependencies, so that they can all be installed 
with a single command: `pip install servicex-clients`.

The individual clients are as follows:
- [func-adl-servicex](https://pypi.org/project/func-adl-servicex/) for the func-ADL query language. Supports both xAOD and uproot files.
- [tcut-to-qastle](https://pypi.org/project/tcut-to-qastle/) translates TCut selection strings. Supports only uproot files.

Each client provides an API for specifying a query, which is ultimately represented as an abstract syntax tree in [Qastle](https://github.com/iris-hep/qastle).

[Need Gordon to expand here on package organization, func-ADL, Qastle]

Both clients then rely on the [ServiceX frontend](https://pypi.org/project/servicex/) package, which contains the code for communicating with a ServiceX backend. The workflow is as follows:
- Given a query, the ServiceX frontend constructs a JSON payload for the request. 
- It then hashes the request and checks a local cache which it maintains.
  - If the request is identical to one which the user has submitted previously, it asks the backend for the data associated with the older request. 
  - Otherwise, it submits a new transformation request to the backend.


## Backend

<<<<<<< HEAD
The ServiceX backend is distributed as a Helm chart for deployment to a Kubernetes cluster. The [chart](https://github.com/ssl-hep/ServiceX.git) consists of the following components:
- ServiceX API Server (Flask app) - This is the main entry point to ServiceX, and can be exposed outside the cluster via an external ingress. It provides a REST API for creating transformation requests, posting and retrieving status updates, and retrieving the results. It also servers a frontend web application where users can authenticate and obtain ServiceX API tokens. ([repository](https://github.com/ssl-hep/ServiceX_App.git))
- PostgreSQL - A relational database which stores information about transformation requests, files, and users.
- DID Finder - Service which looks up a datasets that should be processed, gets a list of paths and number of events for all the files in the dataset. This is done usig Rucio API.
- Code Generator - A microservice which takes a query written in a specific query language (e.g. FuncADL) and generates C++ source code to perform this transformation on files of a given type (e.g. xAOD). As a result, each ServiceX deployment is specific to a (query language, file type) pair.
- X509 Proxy Renewal Service - This service passes the provided grid cert and key to the VOMS proxy server to generate an X509 proxy which is stored as a Kubernetes Secret.
- RabbitMQ - Coordinates messages between microservices. A queue is created for each transformation request. One message is placed in the queue per file. Transformers consume messages while one is available and transform the corresponding file.
- Minio - Minio stores file objects associated with a given transformation request. Can be exposed outside the cluster via a bundled ingress.
- Pre-Flight Check - Attempts to transform a sample file using the same Docker image as the transformers. If this fails, no transformers will be launched.
=======
![Architecture](img/sx-architecture.png)

The ServiceX backend is distributed as a Helm chart for deployment to a Kubernetes cluster. The chart consists of a number of microservices, described in the sections below.

### ServiceX API Server (Flask app)
This is the main entry point to ServiceX, and can be exposed outside the cluster via an external ingress. It provides a REST API for creating transformation requests, posting and retrieving status updates, and retrieving the results. It also servers a frontend web application where users can authenticate and obtain ServiceX API tokens.

### PostgreSQL
A relational database which stores information about transformation requests, files, and users.

### DID Finder
Service which looks up a dataset identifier (DID) and determines the optimal way to access the corresponding files. Responsible for querying Rucio for the location and metadata
of the files in the user request.
>>>>>>> fc25679f

### Code Generator
A microservice which takes a query written in a specific query language (e.g. FuncADL) and generates C++ source code to perform this transformation on files of a given type (e.g. xAOD). As a result, each ServiceX deployment is specific to a (query language, file type) pair.

### X509 Proxy Renewal Service
This service passes the provided grid cert and key to the VOMS proxy server to generate an X509 proxy which is stored as a Kubernetes Secret.

### RabbitMQ 
Coordinates messages between microservices. A queue is created for each transformation request. One message is placed in the queue per file. Transformers consume messages while one is available and transform the corresponding file.

### Minio
Minio stores file objects associated with a given transformation request. Can be exposed outside the cluster via a bundled ingress.

### Pre-Flight Check 
Attempts to transform a sample file using the same Docker image as the transformers. If this fails, no transformers will be launched.

### Transformers
Transformers are the worker pods for a transformation request. 
They compile the generated C++ code, and then subscribe to the RabbitMQ topic for the request.
They will listen for a message (file) from the queue, and then attempt to transform the file.
If any errors are encountered, they will post a status update and retry.
Once the max retry limit is reached, they will mark the file as failed.
If the file is transformed successfully, they will post an update and mark the file as done. 

<<<<<<< HEAD
- 

## Error handling

## Monitoring and Accounting
=======
A single transformer may transform several files. 
Once all files are complete for the transformation request, they are spun down.
>>>>>>> fc25679f
<|MERGE_RESOLUTION|>--- conflicted
+++ resolved
@@ -26,43 +26,28 @@
 
 ## Backend
 
-<<<<<<< HEAD
-The ServiceX backend is distributed as a Helm chart for deployment to a Kubernetes cluster. The [chart](https://github.com/ssl-hep/ServiceX.git) consists of the following components:
-- ServiceX API Server (Flask app) - This is the main entry point to ServiceX, and can be exposed outside the cluster via an external ingress. It provides a REST API for creating transformation requests, posting and retrieving status updates, and retrieving the results. It also servers a frontend web application where users can authenticate and obtain ServiceX API tokens. ([repository](https://github.com/ssl-hep/ServiceX_App.git))
-- PostgreSQL - A relational database which stores information about transformation requests, files, and users.
-- DID Finder - Service which looks up a datasets that should be processed, gets a list of paths and number of events for all the files in the dataset. This is done usig Rucio API.
-- Code Generator - A microservice which takes a query written in a specific query language (e.g. FuncADL) and generates C++ source code to perform this transformation on files of a given type (e.g. xAOD). As a result, each ServiceX deployment is specific to a (query language, file type) pair.
-- X509 Proxy Renewal Service - This service passes the provided grid cert and key to the VOMS proxy server to generate an X509 proxy which is stored as a Kubernetes Secret.
-- RabbitMQ - Coordinates messages between microservices. A queue is created for each transformation request. One message is placed in the queue per file. Transformers consume messages while one is available and transform the corresponding file.
-- Minio - Minio stores file objects associated with a given transformation request. Can be exposed outside the cluster via a bundled ingress.
-- Pre-Flight Check - Attempts to transform a sample file using the same Docker image as the transformers. If this fails, no transformers will be launched.
-=======
 ![Architecture](img/sx-architecture.png)
 
-The ServiceX backend is distributed as a Helm chart for deployment to a Kubernetes cluster. The chart consists of a number of microservices, described in the sections below.
-
+The ServiceX backend is distributed as a Helm chart for deployment to a Kubernetes cluster. The [chart](https://github.com/ssl-hep/ServiceX.git) a number of microservices, described in the sections below.
 ### ServiceX API Server (Flask app)
-This is the main entry point to ServiceX, and can be exposed outside the cluster via an external ingress. It provides a REST API for creating transformation requests, posting and retrieving status updates, and retrieving the results. It also servers a frontend web application where users can authenticate and obtain ServiceX API tokens.
+ This is the main entry point to ServiceX, and can be exposed outside the cluster via an external ingress. It provides a REST API for creating transformation requests, posting and retrieving status updates, and retrieving the results. It also servers a frontend web application where users can authenticate and obtain ServiceX API tokens. ([repository](https://github.com/ssl-hep/ServiceX_App.git))
 
 ### PostgreSQL
-A relational database which stores information about transformation requests, files, and users.
+ A relational database which stores information about transformation requests, files, and users.
 
 ### DID Finder
-Service which looks up a dataset identifier (DID) and determines the optimal way to access the corresponding files. Responsible for querying Rucio for the location and metadata
-of the files in the user request.
->>>>>>> fc25679f
+ Service which looks up a datasets that should be processed, gets a list of paths and number of events for all the files in the dataset. This is done usig Rucio API.
 
 ### Code Generator
-A microservice which takes a query written in a specific query language (e.g. FuncADL) and generates C++ source code to perform this transformation on files of a given type (e.g. xAOD). As a result, each ServiceX deployment is specific to a (query language, file type) pair.
+ A microservice which takes a query written in a specific query language (e.g. FuncADL) and generates C++ source code to perform this transformation on files of a given type (e.g. xAOD). As a result, each ServiceX deployment is specific to a (query language, file type) pair.
 
 ### X509 Proxy Renewal Service
-This service passes the provided grid cert and key to the VOMS proxy server to generate an X509 proxy which is stored as a Kubernetes Secret.
+ This service passes the provided grid cert and key to the VOMS proxy server to generate an X509 proxy which is stored as a Kubernetes Secret.
 
 ### RabbitMQ 
-Coordinates messages between microservices. A queue is created for each transformation request. One message is placed in the queue per file. Transformers consume messages while one is available and transform the corresponding file.
-
+ Coordinates messages between microservices. A queue is created for each transformation request. One message is placed in the queue per file. Transformers consume messages while one is available and transform the corresponding file.
 ### Minio
-Minio stores file objects associated with a given transformation request. Can be exposed outside the cluster via a bundled ingress.
+ Minio stores file objects associated with a given transformation request. Can be exposed outside the cluster via a bundled ingress.
 
 ### Pre-Flight Check 
 Attempts to transform a sample file using the same Docker image as the transformers. If this fails, no transformers will be launched.
@@ -75,13 +60,8 @@
 Once the max retry limit is reached, they will mark the file as failed.
 If the file is transformed successfully, they will post an update and mark the file as done. 
 
-<<<<<<< HEAD
-- 
-
 ## Error handling
 
 ## Monitoring and Accounting
-=======
 A single transformer may transform several files. 
-Once all files are complete for the transformation request, they are spun down.
->>>>>>> fc25679f
+Once all files are complete for the transformation request, they are spun down.