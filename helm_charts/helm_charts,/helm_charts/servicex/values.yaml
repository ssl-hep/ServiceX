--- conflicted
+++ resolved
@@ -91,13 +91,8 @@
 # Pull policy for the worker pods - the image and version are specified as
 # part of the transform request
 transformer:
-<<<<<<< HEAD
-  pullPolicy: IfNotPresent
   autoscalerEnabled: true
-=======
   pullPolicy: Always
-  autoscalerEnabled: false
->>>>>>> 0af4f579
   cpuLimit: 1
   cpuScaleThreshold: 30
   defaultTransformerImage: sslhep/servicex_func_adl_xaod_transformer:develop
