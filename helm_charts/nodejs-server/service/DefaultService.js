'use strict';


/**
 * Create a new data request
 *
 * body DataSpec 
 * returns inline_response_200
 **/
exports.dataPOST = function (body) {
  return new Promise(function (resolve, reject) {
    var examples = {};
    examples['application/json'] = {
      "request_id": "request_id"
    };
    if (Object.keys(examples).length > 0) {
      resolve(examples[Object.keys(examples)[0]]);
    } else {
      resolve();
    }
  });
}


/**
 * Request Status
 *
 * request_id String 
 * returns RequestStatus
 **/
exports.dataRequest_idGET = function (request_id) {
  return new Promise(function (resolve, reject) {
    var examples = {};
    examples['application/json'] = {
<<<<<<< HEAD
  "stats" : {
    "events_processed" : 5,
    "data_requested" : 0.80082819046101150206595775671303272247314453125,
    "events_delivered" : 5,
    "resets" : 7,
    "data_ready" : 1.46581298050294517310021547018550336360931396484375,
    "events_retried" : 2,
    "events_requested" : 6
  },
  "uri" : "uri",
  "token" : "token",
  "status" : "initializing"
};
=======
      "stats": {
        "events_processed": 5,
        "data_requested": 0.80082819046101150206595775671303272247314453125,
        "events_delivered": 5,
        "resets": 7,
        "data_ready": 1.46581298050294517310021547018550336360931396484375,
        "events_retried": 2,
        "events_requested": 6
      },
      "token": "token",
      "status": "initializing"
    };
>>>>>>> 61ad112e
    if (Object.keys(examples).length > 0) {
      resolve(examples[Object.keys(examples)[0]]);
    } else {
      resolve();
    }
  });
}


/**
 * for K8s deployment liveness probe
 *
 * no response value expected for this operation
 **/
exports.healthzGET = function () {
  return new Promise(function (resolve, reject) {
    resolve();
  });
}
<|MERGE_RESOLUTION|>--- conflicted
+++ resolved
@@ -32,7 +32,6 @@
   return new Promise(function (resolve, reject) {
     var examples = {};
     examples['application/json'] = {
-<<<<<<< HEAD
   "stats" : {
     "events_processed" : 5,
     "data_requested" : 0.80082819046101150206595775671303272247314453125,
@@ -46,20 +45,6 @@
   "token" : "token",
   "status" : "initializing"
 };
-=======
-      "stats": {
-        "events_processed": 5,
-        "data_requested": 0.80082819046101150206595775671303272247314453125,
-        "events_delivered": 5,
-        "resets": 7,
-        "data_ready": 1.46581298050294517310021547018550336360931396484375,
-        "events_retried": 2,
-        "events_requested": 6
-      },
-      "token": "token",
-      "status": "initializing"
-    };
->>>>>>> 61ad112e
     if (Object.keys(examples).length > 0) {
       resolve(examples[Object.keys(examples)[0]]);
     } else {
