# Default values for servicex.
# This is a YAML-formatted file.
# Declare variables to be passed into your templates.



# Enable deployment of Minio Object Store with this chart - use this if you
# want to have the option of delivering results as parquet files
objectStore:
    enabled: true

# Enable deployment of a full postgres sql database. This is advisable for
# bigger clusters where there will be several workers hitting the database
# at the same time. If not, the service will use sqlite
postgres:
    enabled: false


# Settings for the Flask App
app:
  image: sslhep/servicex_app
  tag: 82_cpp_transformer
  pullPolicy: IfNotPresent

# Settings for the DID Finder
didFinder:
  image: sslhep/servicex-did-finder
  tag: x509-secrets
  pullPolicy: IfNotPresent

  # For easy testing, we set this to be a publicly accessable xAOD File
  # The DID Finder will always just return this file instead of connecting
  # To rucio to actually resolve the dataset
  # Set this to empty to actually use the DID Finder
  staticFile: 'https://recastwww.web.cern.ch/recastwww/data/reana-recast-demo/mc15_13TeV.123456.cap_recast_demo_signal_one.root'

# Settings for the preflight checker - this usually uses the same image as
# the transformer
preflight:
  image: sslhep/servicex-transformer
  tag: latest
  pullPolicy: IfNotPresent

#
# C++ func_adl Code Generator service
codeGen:
  enabled: true
  image: sslhep/servicex_code_gen_funcadl_xaod
<<<<<<< HEAD
  tag: latest
=======
  tag: master
>>>>>>> 44a9b456
  pullPolicy: IfNotPresent


# Pull policy for the worker pods - the image and version are specified as
# part of the transform request
transformer:
  pullPolicy: IfNotPresent

x509Secrets:
  image: sslhep/x509-secrets
  tag: latest
  pullPolicy: IfNotPresent


# Settings for sending logging messages to an elasticsearch service
elasticsearchLogging:
  enabled: False
  host: 'host'
  port: 9200
  user: 'user account'
  password: 'password'

# Values for the RabbitMQ Chart
rabbitmq:
  # For easy testing we don't require PVs for rabbit
  persistence:
    enabled: false
  rabbitmq:
    password: leftfoot1
  # This is needed for Windows users
  volumePermissions:
      enabled: true


# Values for the Postgresql Chart
postgresql:
  postgresqlDatabase: servicex
  postgresqlPassword: leftfoot1
  persistence:
    enabled: false


# Values for Minio Chart
minio:
  # For easy testing we don't require PVs for minio
  persistence:
    enabled: false
  accessKey: miniouser
  secretKey: leftfoot1



###### Settings for Authenticating with the CERN Infrastructure #######

gridAccount: <your account>

gridPassword: <your password>

usercert: |+
  -----BEGIN CERTIFICATE-----

  -----END CERTIFICATE-----

userkey: |+
  -----BEGIN ENCRYPTED PRIVATE KEY-----

  -----END ENCRYPTED PRIVATE KEY-----

resources: {}
  # We usually recommend not to specify default resources and to leave this as a conscious
  # choice for the user. This also increases chances charts run on environments with little
  # resources, such as Minikube. If you do want to specify resources, uncomment the following
  # lines, adjust them as necessary, and remove the curly braces after 'resources:'.
  # limits:
  #   cpu: 100m
  #   memory: 128Mi
  # requests:
  #   cpu: 100m
  #   memory: 128Mi

nodeSelector: {}

tolerations: []

affinity: {}

rbacEnabled: True<|MERGE_RESOLUTION|>--- conflicted
+++ resolved
@@ -46,11 +46,7 @@
 codeGen:
   enabled: true
   image: sslhep/servicex_code_gen_funcadl_xaod
-<<<<<<< HEAD
-  tag: latest
-=======
   tag: master
->>>>>>> 44a9b456
   pullPolicy: IfNotPresent
 
 
