apiVersion: v1
description: Install ServiceX deployment - HEP Columnar Data Delivery Service
name: servicex
<<<<<<< HEAD
version: 1.0.21
appVersion: develop
=======
version: 1.0.25
appVersion: 20220309-2035-stable
>>>>>>> f4599201
<|MERGE_RESOLUTION|>--- conflicted
+++ resolved
@@ -1,10 +1,6 @@
 apiVersion: v1
 description: Install ServiceX deployment - HEP Columnar Data Delivery Service
 name: servicex
-<<<<<<< HEAD
-version: 1.0.21
-appVersion: develop
-=======
+
 version: 1.0.25
-appVersion: 20220309-2035-stable
->>>>>>> f4599201
+appVersion: 20220309-2035-stable