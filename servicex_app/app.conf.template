--- conflicted
+++ resolved
@@ -77,11 +77,7 @@
 # The directory where the volume will be mounted (must have trailing /)
 TRANSFORMER_PERSISTENCE_SUBDIR = "output/"
 
-<<<<<<< HEAD
 TRANSFORMER_SCIENCE_IMAGE = "sslhep/servicex_func_adl_xaod_transformer:develop"
-
-=======
->>>>>>> 6449c4b5
 OBJECT_STORE_ENABLED = False
 MINIO_URL = 'localhost:9000'
 MINIO_ACCESS_KEY = 'miniouser'
