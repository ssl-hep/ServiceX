# Copyright (c) 2019, IRIS-HEP
# All rights reserved.
#
# Redistribution and use in source and binary forms, with or without
# modification, are permitted provided that the following conditions are met:
#
# * Redistributions of source code must retain the above copyright notice, this
#   list of conditions and the following disclaimer.
#
# * Redistributions in binary form must reproduce the above copyright notice,
#   this list of conditions and the following disclaimer in the documentation
#   and/or other materials provided with the distribution.
#
# * Neither the name of the copyright holder nor the names of its
#   contributors may be used to endorse or promote products derived from
#   this software without specific prior written permission.
#
# THIS SOFTWARE IS PROVIDED BY THE COPYRIGHT HOLDERS AND CONTRIBUTORS "AS IS"
# AND ANY EXPRESS OR IMPLIED WARRANTIES, INCLUDING, BUT NOT LIMITED TO, THE
# IMPLIED WARRANTIES OF MERCHANTABILITY AND FITNESS FOR A PARTICULAR PURPOSE ARE
# DISCLAIMED. IN NO EVENT SHALL THE COPYRIGHT HOLDER OR CONTRIBUTORS BE LIABLE
# FOR ANY DIRECT, INDIRECT, INCIDENTAL, SPECIAL, EXEMPLARY, OR CONSEQUENTIAL
# DAMAGES (INCLUDING, BUT NOT LIMITED TO, PROCUREMENT OF SUBSTITUTE GOODS OR
# SERVICES; LOSS OF USE, DATA, OR PROFITS; OR BUSINESS INTERRUPTION) HOWEVER
# CAUSED AND ON ANY THEORY OF LIABILITY, WHETHER IN CONTRACT, STRICT LIABILITY,
# OR TORT (INCLUDING NEGLIGENCE OR OTHERWISE) ARISING IN ANY WAY OUT OF THE USE
# OF THIS SOFTWARE, EVEN IF ADVISED OF THE POSSIBILITY OF SUCH DAMAGE.
import logging
import os
import sys
from distutils.util import strtobool

import click
import logstash
from flask import Flask
from flask.cli import AppGroup
from flask_bootstrap import Bootstrap5
from flask_cors import CORS
from flask_jwt_extended import JWTManager
from flask_restful import Api
from servicex.cli.add_user import add_user
from servicex.code_gen_adapter import CodeGenAdapter
from servicex.docker_repo_adapter import DockerRepoAdapter
from servicex.lookup_result_processor import LookupResultProcessor
from servicex.object_store_manager import ObjectStoreManager
from servicex.rabbit_adaptor import RabbitAdaptor
from servicex.routes import add_routes
from servicex.transformer_manager import TransformerManager

instance = os.environ.get('INSTANCE_NAME', 'Unknown')


class StreamFormatter(logging.Formatter):
    """
    A custom formatter that adds extras.
    Normally log messages are "level instance component msg extra: {}"
    """
    def_keys = ['name', 'msg', 'args', 'levelname', 'levelno',
                'pathname', 'filename', 'module', 'exc_info',
                'exc_text', 'stack_info', 'lineno', 'funcName',
                'created', 'msecs', 'relativeCreated', 'thread',
                'threadName', 'processName', 'process', 'message']

    def format(self, record: logging.LogRecord) -> str:
        """
        :param record: LogRecord
        :return: formatted log message
        """

        string = super().format(record)
        extra = {k: v for k, v in record.__dict__.items()
                 if k not in self.def_keys}
        if len(extra) > 0:
            string += " extra: " + str(extra)
        return string

        return super().format(record)


class LogstashFormatter(logstash.formatter.LogstashFormatterBase):

    def format(self, record):
        message = {
            '@timestamp': self.format_timestamp(record.created),
            '@version': '1',
            'message': record.getMessage(),
            'host': self.host,
            'path': record.pathname,
            'tags': self.tags,
            'type': self.message_type,
            'instance': instance,
            'component': 'servicex_app',

            # Extra Fields
            'level': record.levelname,
            'logger_name': record.name,
        }

        # Add extra fields
        message.update(self.get_extra_fields(record))

        # If exception, add debug info
        if record.exc_info:
            message.update(self.get_debug_fields(record))

        return self.serialize(message)


def _override_config_with_environ(app):
    """
    Use app.config as a guide to configuration settings that can be overridden from env
    vars.
    """

    # Env vars will be strings. Convert boolean values
    def _convert_string(value):
        return value if value not in ["true", "false"] else strtobool(value)

    # Create a dictionary of environment vars that have keys that match keys from the
    # loaded config. These will override anything from the config file
    return {k: (lambda key, value: _convert_string(os.environ[k]))(k, v) for (k, v)
            in app.config.items()
            if k in os.environ}


def create_app(test_config=None,
               provided_transformer_manager=None,
               provided_rabbit_adaptor=None,
               provided_object_store=None,
               provided_code_gen_service=None,
               provided_lookup_result_processor=None,
               provided_docker_repo_adapter=None):
    """Create and configure an instance of the Flask application."""
    app = Flask(__name__, instance_relative_config=True)

    """Flask CLI Plugin to create user using CLI"""
    user_cli = AppGroup('user')

    @user_cli.command('create')
    @click.argument('sub')
    @click.argument('email')
    @click.argument('name')
    @click.argument('institution')
    @click.argument('refresh_token', required=False)
    def create_user(sub, email, name, institution, refresh_token=None):
        add_user(sub=sub,
                 email=email,
                 name=name,
                 institution=institution,
                 refresh_token=refresh_token)

    app.cli.add_command(user_cli)

    Bootstrap5(app)
    CORS(app)

    JWTManager(app)

    # setup logging

    logstash_host = os.environ.get('LOGSTASH_HOST')
    logstash_port = os.environ.get('LOGSTASH_PORT')

    level = os.environ.get('LOG_LEVEL', 'INFO').upper()
    if app.debug:
        level = "DEBUG"
    app.logger.level = getattr(logging, level, None)

    # remove current handlers
    for h in app.logger.handlers:
        app.logger.removeHandler(h)

    stream_handler = logging.StreamHandler()
    stream_formatter = StreamFormatter('%(levelname)s ' +
                                       f"{instance} servicex_app " +
                                       '%(message)s')
    stream_handler.setFormatter(stream_formatter)
    stream_handler.setLevel(level)
    app.logger.addHandler(stream_handler)

    if (logstash_host and logstash_port):
        logstash_handler = logstash.TCPLogstashHandler(logstash_host, logstash_port, version=1)
        logstash_formatter = LogstashFormatter('logstash', None, None)
        logstash_handler.setFormatter(logstash_formatter)
        logstash_handler.setLevel(level)
        app.logger.addHandler(logstash_handler)

    app.logger.info("Initialized logging")

    if not test_config:
        app.config.from_envvar('APP_CONFIG_FILE')
<<<<<<< HEAD
        print(type(app.config["DICT"]))
        print(app.config['DICT'])
=======
        print(type(app.config["MYDICT"]))
        print(app.config['MYDICT'])
>>>>>>> 2de70517
        app.config.update(_override_config_with_environ(app))
    else:
        app.config.from_mapping(test_config)
        app.logger.info(f"Transformer enabled: {test_config['TRANSFORMER_MANAGER_ENABLED']}")

    with app.app_context():
        # Validate did-finder scheme
        schemes = app.config['VALID_DID_SCHEMES']
        if app.config['DID_FINDER_DEFAULT_SCHEME'] not in schemes:
            raise ValueError(f"Default DID Finder Scheme not listed in {schemes}")

        if app.config['OBJECT_STORE_ENABLED']:
            if not provided_object_store:
                if 'MINIO_ENCRYPT' in app.config:
                    if isinstance(app.config['MINIO_ENCRYPT'], bool):
                        use_https = app.config['MINIO_ENCRYPT']
                    else:
                        use_https = strtobool(app.config['MINIO_ENCRYPT'])
                else:
                    use_https = False
                object_store = ObjectStoreManager(app.config['MINIO_URL'],
                                                  username=app.config['MINIO_ACCESS_KEY'],
                                                  password=app.config['MINIO_SECRET_KEY'],
                                                  use_https=use_https)
            else:
                object_store = provided_object_store
        else:
            object_store = None

        if app.config['TRANSFORMER_MANAGER_ENABLED'] and not provided_transformer_manager:
            transformer_manager = TransformerManager(app.config['TRANSFORMER_MANAGER_MODE'])
        else:
            transformer_manager = provided_transformer_manager

        if not provided_rabbit_adaptor:
            rabbit_adaptor = RabbitAdaptor(app.config['RABBIT_MQ_URL'])
        else:
            rabbit_adaptor = provided_rabbit_adaptor

        if not provided_code_gen_service:
            print(app.config)
            code_gen_service = CodeGenAdapter(
                app.config['CODE_GEN_SERVICE_URLS'],
                transformer_manager)
        else:
            code_gen_service = provided_code_gen_service

        if not provided_lookup_result_processor:
            lookup_result_processor = LookupResultProcessor(rabbit_adaptor,
                                                            "http://" +
                                                            app.config[
                                                                'ADVERTISED_HOSTNAME'] + "/"
                                                            )
        else:
            lookup_result_processor = provided_lookup_result_processor

        if not provided_docker_repo_adapter:
            docker_repo_adapter = DockerRepoAdapter()
        else:
            docker_repo_adapter = provided_docker_repo_adapter

        if transformer_manager and \
                'TRANSFORMER_PERSISTENCE_PROVIDED_CLAIM' in app.config and \
                app.config['TRANSFORMER_PERSISTENCE_PROVIDED_CLAIM'] and \
                not transformer_manager.persistent_volume_claim_exists(
                    app.config['TRANSFORMER_PERSISTENCE_PROVIDED_CLAIM'],
                    app.config['TRANSFORMER_NAMESPACE']):
            app.logger.error("Supplied Transformer Persistent Volume Claim Doesn't exist")
            sys.exit(-1)

        api = Api(app)

        # ensure the instance folder exists
        try:
            os.makedirs(app.instance_path)
        except OSError:
            pass

        @app.before_first_request
        def create_tables():
            from servicex.models import db
            db.init_app(app)
            db.create_all()

        add_routes(api, transformer_manager, rabbit_adaptor, object_store, code_gen_service,
                   lookup_result_processor, docker_repo_adapter)

        # Inject useful Python modules to make them available in all templates
        @app.context_processor
        def inject_modules():
            import datetime

            import humanize
            return dict(datetime=datetime, humanize=humanize)

    return app<|MERGE_RESOLUTION|>--- conflicted
+++ resolved
@@ -189,13 +189,8 @@
 
     if not test_config:
         app.config.from_envvar('APP_CONFIG_FILE')
-<<<<<<< HEAD
-        print(type(app.config["DICT"]))
-        print(app.config['DICT'])
-=======
         print(type(app.config["MYDICT"]))
         print(app.config['MYDICT'])
->>>>>>> 2de70517
         app.config.update(_override_config_with_environ(app))
     else:
         app.config.from_mapping(test_config)
