# Copyright (c) 2019, IRIS-HEP
# All rights reserved.
#
# Redistribution and use in source and binary forms, with or without
# modification, are permitted provided that the following conditions are met:
#
# * Redistributions of source code must retain the above copyright notice, this
#   list of conditions and the following disclaimer.
#
# * Redistributions in binary form must reproduce the above copyright notice,
#   this list of conditions and the following disclaimer in the documentation
#   and/or other materials provided with the distribution.
#
# * Neither the name of the copyright holder nor the names of its
#   contributors may be used to endorse or promote products derived from
#   this software without specific prior written permission.
#
# THIS SOFTWARE IS PROVIDED BY THE COPYRIGHT HOLDERS AND CONTRIBUTORS "AS IS"
# AND ANY EXPRESS OR IMPLIED WARRANTIES, INCLUDING, BUT NOT LIMITED TO, THE
# IMPLIED WARRANTIES OF MERCHANTABILITY AND FITNESS FOR A PARTICULAR PURPOSE ARE
# DISCLAIMED. IN NO EVENT SHALL THE COPYRIGHT HOLDER OR CONTRIBUTORS BE LIABLE
# FOR ANY DIRECT, INDIRECT, INCIDENTAL, SPECIAL, EXEMPLARY, OR CONSEQUENTIAL
# DAMAGES (INCLUDING, BUT NOT LIMITED TO, PROCUREMENT OF SUBSTITUTE GOODS OR
# SERVICES; LOSS OF USE, DATA, OR PROFITS; OR BUSINESS INTERRUPTION) HOWEVER
# CAUSED AND ON ANY THEORY OF LIABILITY, WHETHER IN CONTRACT, STRICT LIABILITY,
# OR TORT (INCLUDING NEGLIGENCE OR OTHERWISE) ARISING IN ANY WAY OUT OF THE USE
# OF THIS SOFTWARE, EVEN IF ADVISED OF THE POSSIBILITY OF SUCH DAMAGE.
import json
import uuid
from datetime import datetime, timezone

from flask import current_app
from flask_restful import reqparse
from servicex.decorators import auth_required
from servicex.did_parser import DIDParser
from servicex.models import DatasetFile, TransformRequest, db
from servicex.resources.internal.transform_start import TransformStart
from servicex.resources.servicex_resource import ServiceXResource
from werkzeug.exceptions import BadRequest


def _workflow_name(transform_request):
    'Look at the keys and determine what sort of a workflow we want to run'
    has_columns = ('columns' in transform_request) and transform_request['columns']
    has_selection = ('selection' in transform_request) and transform_request['selection']
    if has_columns and not has_selection:
        return 'straight_transform'
    if not has_columns and has_selection:
        return 'selection_codegen'
    raise ValueError('Cannot determine workflow from argument - '
                     'selection or columns must be given, and not both')


class SubmitTransformationRequest(ServiceXResource):
    @classmethod
    def make_api(cls, rabbitmq_adaptor, object_store,
                 code_gen_service, lookup_result_processor, docker_repo_adapter,
                 transformer_manager):
        cls.rabbitmq_adaptor = rabbitmq_adaptor
        cls.object_store = object_store
        cls.code_gen_service = code_gen_service
        cls.lookup_result_processor = lookup_result_processor
        cls.docker_repo_adapter = docker_repo_adapter
        cls.transformer_manager = transformer_manager

        cls.parser = reqparse.RequestParser()
        cls.parser.add_argument('title',
                                help='Optional title for this request (max 128 chars)')
        cls.parser.add_argument('did',
                                help='Dataset Identifier. Provide this or file-list')
        cls.parser.add_argument(
            'file-list',
            type=list,
            default=[],
            location='json',
            help='Static list of Root Files. Provide this or Dataset Identifier.'
        )
        cls.parser.add_argument('columns', help='This field cannot be blank')
        cls.parser.add_argument('selection', help='Query string')
<<<<<<< HEAD
        cls.parser.add_argument('image',
                                default=current_app.config['TRANSFORMER_SCIENCE_IMAGE'])
=======
        cls.parser.add_argument('image')
>>>>>>> 9557ef4f
        cls.parser.add_argument('tree-name')
        cls.parser.add_argument('workers', type=int)
        cls.parser.add_argument('result-destination', required=True, choices=[
            TransformRequest.OBJECT_STORE_DEST,
            TransformRequest.VOLUME_DEST
        ])
        cls.parser.add_argument(
            'result-format', choices=['arrow', 'parquet', 'root-file'], default='arrow'
        )
        return cls

    @auth_required
    def post(self):
        request_id = str(uuid.uuid4())  # make sure we have a request id for all messages
        try:
            args = self.parser.parse_args()
            config = current_app.config

            image = args["image"]
            did = args.get("did")
            file_list = args.get("file-list")

            # did xor file_list
            if bool(did) == bool(file_list):
                raise BadRequest("Must provide did or file-list but not both")
            if did:
                parsed_did = DIDParser(
                    did, default_scheme=config['DID_FINDER_DEFAULT_SCHEME']
                )
                if parsed_did.scheme not in config['VALID_DID_SCHEMES']:
                    msg = f"DID scheme is not supported: {parsed_did.scheme}"
                    current_app.logger.warning(msg, extra={'requestId': request_id})
                    return {'message': msg}, 400

            if self.object_store and \
                    args['result-destination'] == \
                    TransformRequest.OBJECT_STORE_DEST:
                self.object_store.create_bucket(request_id)
                # TODO: need to check to make sure bucket was created
                # WHat happens if object-store and object_store is None?

            if config['TRANSFORMER_VALIDATE_DOCKER_IMAGE']:
                if not self.docker_repo_adapter.check_image_exists(image):
                    msg = f"Requested transformer docker image doesn't exist: {image}"
                    current_app.logger.error(msg, extra={'requestId': request_id})
                    return {'message': msg}, 400

            user = self.get_requesting_user()
            request_rec = TransformRequest(
                request_id=str(request_id),
                title=args.get("title"),
                did=parsed_did.full_did if did else "File List Provided in Request",
                submit_time=datetime.now(tz=timezone.utc),
                submitted_by=user.id if user is not None else None,
                columns=args['columns'],
                selection=args['selection'],
                tree_name=args['tree-name'],
                image=image,
                result_destination=args['result-destination'],
                result_format=args['result-format'],
                workers=args['workers'],
                workflow_name=_workflow_name(args),
                status='Submitted',
                app_version=self._get_app_version(),
                code_gen_image=config['CODE_GEN_IMAGE']
            )

            # If we are doing the xaod_cpp workflow, then the first thing to do is make
            # sure the requested selection is correct, and generate the C++ files
            if request_rec.workflow_name == 'selection_codegen':
                namespace = config['TRANSFORMER_NAMESPACE']
                (request_rec.generated_code_cm, request_rec.image) = \
                    self.code_gen_service.generate_code_for_selection(request_rec, namespace)

            # Insure the required queues and exchange exist in RabbitMQ broker
            try:
                self.rabbitmq_adaptor.setup_exchange('transformation_requests')
                self.rabbitmq_adaptor.setup_exchange('transformation_failures')

                # Create queue for transformers to read from
                self.rabbitmq_adaptor.setup_queue(request_id)

                self.rabbitmq_adaptor.bind_queue_to_exchange(
                    exchange="transformation_requests",
                    queue=request_id)

                # Also setup an error queue for dead letters generated by transformer
                self.rabbitmq_adaptor.setup_queue(request_id+"_errors")

                self.rabbitmq_adaptor.bind_queue_to_exchange(
                    exchange="transformation_failures",
                    queue=request_id+"_errors")

            except Exception:
                current_app.logger.exception("Unable to create transformer exchange",
                                             extra={'requestId': request_id})
                return {'message': "Error setting up transformer queues"}, 503

            request_rec.save_to_db()
            db.session.commit()

            if did:
                did_request = {
                    "request_id": request_rec.request_id,
                    "did": parsed_did.did,
                    "service-endpoint": self._generate_advertised_endpoint(
                        "servicex/internal/transformation/" +
                        request_rec.request_id
                    )
                }

                self.rabbitmq_adaptor.basic_publish(exchange='',
                                                    routing_key=parsed_did.microservice_queue,
                                                    body=json.dumps(did_request))
            else:
                for paths in file_list:
                    file_record = DatasetFile(request_id=request_id,
                                              paths=paths,
                                              adler32="xxx",
                                              file_events=0,
                                              file_size=0)
                    self.lookup_result_processor.add_file_to_dataset(
                        request_rec,
                        file_record
                    )

                self.lookup_result_processor.report_fileset_complete(
                    request_rec,
                    num_files=len(file_list)
                )

                db.session.commit()

                if current_app.config['TRANSFORMER_MANAGER_ENABLED']:
                    TransformStart.start_transformers(
                        self.transformer_manager,
                        current_app.config,
                        request_rec
                    )

            current_app.logger.info("Transformation request submitted",
                                    extra={'requestId': request_id})
            return {
                "request_id": str(request_id)
            }
        except BadRequest as bad_request:
            msg = f'The json request was malformed: {str(bad_request)}'
            current_app.logger.error(msg, extra={'requestId': request_id})
            return {'message': msg}, 400
        except ValueError as eek:
            current_app.logger.exception("Failed to submit transform request",
                                         extra={'requestId': request_id})
            return {'message': f'Failed to submit transform request: {str(eek)}'}, 400
        except Exception:
            current_app.logger.exception("Got exception while submitting transformation request",
                                         extra={'requestId': request_id})
            return {'message': 'Something went wrong'}, 500<|MERGE_RESOLUTION|>--- conflicted
+++ resolved
@@ -77,12 +77,7 @@
         )
         cls.parser.add_argument('columns', help='This field cannot be blank')
         cls.parser.add_argument('selection', help='Query string')
-<<<<<<< HEAD
-        cls.parser.add_argument('image',
-                                default=current_app.config['TRANSFORMER_SCIENCE_IMAGE'])
-=======
         cls.parser.add_argument('image')
->>>>>>> 9557ef4f
         cls.parser.add_argument('tree-name')
         cls.parser.add_argument('workers', type=int)
         cls.parser.add_argument('result-destination', required=True, choices=[
