--- conflicted
+++ resolved
@@ -33,52 +33,46 @@
                lookup_result_processor, docker_repo_adapter):
 
     from servicex.resources.info import Info
-    from servicex.resources.internal.add_file_to_dataset import \
-        AddFileToDataset
-    from servicex.resources.internal.file_transform_status import \
-        FileTransformationStatus
+
+    from servicex.resources.internal.add_file_to_dataset import AddFileToDataset
+    from servicex.resources.internal.file_transform_status import FileTransformationStatus
     from servicex.resources.internal.fileset_complete import FilesetComplete
     from servicex.resources.internal.transform_start import TransformStart
-    from servicex.resources.internal.transform_status import \
-        TransformationStatusInternal
-    from servicex.resources.internal.transformer_file_complete import \
-        TransformerFileComplete
+    from servicex.resources.internal.transform_status import TransformationStatusInternal
+    from servicex.resources.internal.transformer_file_complete import TransformerFileComplete
+
+    from servicex.resources.transformation.submit import SubmitTransformationRequest
+    from servicex.resources.transformation.status import TransformationStatus
     from servicex.resources.transformation.cancel import CancelTransform
+    from servicex.resources.transformation.get_all import AllTransformationRequests
+    from servicex.resources.transformation.get_one import TransformationRequest
+    from servicex.resources.transformation.errors import TransformErrors
     from servicex.resources.transformation.deployment import DeploymentStatus
-    from servicex.resources.transformation.errors import TransformErrors
-    from servicex.resources.transformation.get_all import \
-        AllTransformationRequests
-    from servicex.resources.transformation.get_one import TransformationRequest
-    from servicex.resources.transformation.status import TransformationStatus
-    from servicex.resources.transformation.submit import \
-        SubmitTransformationRequest
+
+    from servicex.resources.users.all_users import AllUsers
+    from servicex.resources.users.token_refresh import TokenRefresh
     from servicex.resources.users.accept_user import AcceptUser
-    from servicex.resources.users.all_users import AllUsers
     from servicex.resources.users.delete_user import DeleteUser
     from servicex.resources.users.pending_users import PendingUsers
     from servicex.resources.users.slack_interaction import SlackInteraction
-    from servicex.resources.users.token_refresh import TokenRefresh
+
+    from servicex.web.home import home
     from servicex.web.about import about
-<<<<<<< HEAD
-    from servicex.web.api_token import api_token
-=======
     from servicex.web.monitor import monitor
     from servicex.web.sign_in import sign_in
     from servicex.web.sign_out import sign_out
->>>>>>> 7e874154
     from servicex.web.auth_callback import auth_callback
+    from servicex.web.user_dashboard import user_dashboard
+    from servicex.web.global_dashboard import global_dashboard
+    from servicex.web.view_profile import view_profile
+    from servicex.web.edit_profile import edit_profile
+    from servicex.web.api_token import api_token
+    from servicex.web.servicex_file import servicex_file
+    from servicex.web.transformation_request import transformation_request
+    from servicex.web.transformation_results import transformation_results
+
     # Must be its own module to allow patching
     from servicex.web.create_profile import create_profile
-    from servicex.web.edit_profile import edit_profile
-    from servicex.web.global_dashboard import global_dashboard
-    from servicex.web.home import home
-    from servicex.web.servicex_file import servicex_file
-    from servicex.web.sign_in import sign_in
-    from servicex.web.sign_out import sign_out
-    from servicex.web.transformation_request import transformation_request
-    from servicex.web.transformation_results import transformation_results
-    from servicex.web.user_dashboard import user_dashboard
-    from servicex.web.view_profile import view_profile
 
     SubmitTransformationRequest.make_api(rabbitmq_adaptor=rabbit_mq_adaptor,
                                          object_store=object_store,
