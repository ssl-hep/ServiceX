--- conflicted
+++ resolved
@@ -1,19 +1,14 @@
-<!-- @format -->
+{% from 'bootstrap5/table.html' import render_table %}
+{% from 'bootstrap5/pagination.html' import render_pager %}
+{% from 'bootstrap5/pagination.html' import render_pagination %}
 
-{% from 'bootstrap5/table.html' import render_table %} {% from
-'bootstrap5/pagination.html' import render_pager %} {% from
-'bootstrap5/pagination.html' import render_pagination %} {% macro
-requests_table(pagination, humanize) %}
+{% macro requests_table(pagination, humanize) %}
 <table class="table table-sm table-bordered table-striped">
-  <caption>
-    All times in UTC.
-  </caption>
+  <caption>All times in UTC.</caption>
   <thead class="thead-dark">
     <tr>
       <th scope="col">Title</th>
-      {% if config['ENABLE_AUTH'] %}
-      <th scope="col">Submitted by</th>
-      {% endif %}
+      {% if config['ENABLE_AUTH'] %}<th scope="col">Submitted by</th>{% endif %}
       <th scope="col">Start time</th>
       <th scope="col">Finish time</th>
       <th scope="col">Status</th>
@@ -26,67 +21,33 @@
     {% for req in pagination.items %}
     <tr>
       <th scope="row" style="word-break: break-all">
-        <a href="/transformation-request/{{ req.id }}"
-          >{{ req.title or "Untitled" }}</a
-        >
+        <a href="/transformation-request/{{ req.id }}">{{ req.title or "Untitled" }}</a>
       </th>
-<<<<<<< HEAD
-      {% if config['ENABLE_AUTH'] %}
-      <td>{{ req.submitter_name }}</td>
-      {% endif %}
-=======
 
       {% if config['ENABLE_AUTH'] %}<td>{{ req.submitter_name }}</td>{% endif %}
->>>>>>> 7e874154
       <td>{{ req.submit_time.strftime("%Y-%m-%d %H:%M:%S") }}</td>
 
       <td id="finish-time-{{ req.request_id }}">
-        {{ req.finish_time.strftime("%Y-%m-%d %H:%M:%S") if req.finish_time else
-        "-" }}
+        {{ req.finish_time.strftime("%Y-%m-%d %H:%M:%S") if req.finish_time else "-" }}
       </td>
 
       <td>
-        <div id="status-{{ req.request_id }}">{{ req.status }}</div>
+        <div id="status-{{ req.request_id }}">
+          {{ req.status }}
+        </div>
         {% if req.incomplete %}
         <div class="progress" id="progress-{{ req.request_id }}">
-          <div
-            class="progress-bar progress-bar-striped progress-bar-animated"
-            id="progress-bar-{{ req.request_id }}"
-          ></div>
+          <div class="progress-bar progress-bar-striped progress-bar-animated" id="progress-bar-{{ req.request_id }}">
+          </div>
         </div>
         {% endif %}
       </td>
 
       <td>
         <div>
-          <a
-            id="files-processed-{{ req.request_id }}"
-            href="/transformation-request/{{ req.id }}/results?status=success"
-          >
+          <a id="files-processed-{{ req.request_id }}"
+            href="/transformation-request/{{ req.id }}/results?status=success">
             {{ humanize.intcomma(req.files_processed) }}
-<<<<<<< HEAD
-          </a>
-          of
-          <span>{{ humanize.intcomma(req.files or "Unknown") }}</span>
-        </div>
-        <div
-          {%
-          if
-          not
-          req.files_failed
-          %}style="display: none"
-          {%
-          endif
-          %}
-          id="files-failed-wrapper-{{ req.request_id }}"
-        >
-          (<a
-            id="files-failed-{{ req.request_id }}"
-            href="/transformation-request/{{ req.id }}/results?status=failure"
-            >{{ req.files_failed }}</a
-          >
-          failed)
-=======
           </a> of
           <span id="files-total-{{ req.request_id }}">
             {{ humanize.intcomma(req.files or "Unknown") }}
@@ -97,19 +58,15 @@
           id="files-failed-wrapper-{{ req.request_id }}">
           (<a id="files-failed-{{ req.request_id }}"
             href="/transformation-request/{{ req.id }}/results?status=failure">{{ req.files_failed }}</a> failed)
->>>>>>> 7e874154
         </div>
 
       </td>
       <td id="replicas-{{ req.request_id }}">-</td>
       <td>
         {% if req.incomplete %}
-        <button
-          id="cancel-{{ req.request_id }}"
+        <button id="cancel-{{ req.request_id }}"
           onclick="fetch('/servicex/transformation/{{ req.request_id }}/cancel').then((res) => location.reload())"
-          type="button"
-          class="btn btn-danger btn-sm"
-        >
+          type="button" class="btn btn-danger btn-sm">
           Cancel
         </button>
         {% endif %}
@@ -118,9 +75,14 @@
     {% endfor %}
   </tbody>
 </table>
-{% if pagination.items %} {{ render_pagination(pagination, align='center') }} {%
-else %} {% include "get_started.html" %} {% endif %} {% endmacro %} {% macro
-requests_table_update_script(pagination) %}
+{% if pagination.items %}
+{{ render_pagination(pagination, align='center') }}
+{% else %}
+{% include "get_started.html" %}
+{% endif %}
+{% endmacro %}
+
+{% macro requests_table_update_script(pagination) %}
 <script>
   let watched = new Set(
     {{ pagination.items | selectattr("incomplete") | map(attribute = "request_id") | list | tojson | safe }}
