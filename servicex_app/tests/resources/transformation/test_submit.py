# Copyright (c) 2019, IRIS-HEP
# All rights reserved.
#
# Redistribution and use in source and binary forms, with or without
# modification, are permitted provided that the following conditions are met:
#
# * Redistributions of source code must retain the above copyright notice, this
#   list of conditions and the following disclaimer.
#
# * Redistributions in binary form must reproduce the above copyright notice,
#   this list of conditions and the following disclaimer in the documentation
#   and/or other materials provided with the distribution.
#
# * Neither the name of the copyright holder nor the names of its
#   contributors may be used to endorse or promote products derived from
#   this software without specific prior written permission.
#
# THIS SOFTWARE IS PROVIDED BY THE COPYRIGHT HOLDERS AND CONTRIBUTORS "AS IS"
# AND ANY EXPRESS OR IMPLIED WARRANTIES, INCLUDING, BUT NOT LIMITED TO, THE
# IMPLIED WARRANTIES OF MERCHANTABILITY AND FITNESS FOR A PARTICULAR PURPOSE ARE
# DISCLAIMED. IN NO EVENT SHALL THE COPYRIGHT HOLDER OR CONTRIBUTORS BE LIABLE
# FOR ANY DIRECT, INDIRECT, INCIDENTAL, SPECIAL, EXEMPLARY, OR CONSEQUENTIAL
# DAMAGES (INCLUDING, BUT NOT LIMITED TO, PROCUREMENT OF SUBSTITUTE GOODS OR
# SERVICES; LOSS OF USE, DATA, OR PROFITS; OR BUSINESS INTERRUPTION) HOWEVER
# CAUSED AND ON ANY THEORY OF LIABILITY, WHETHER IN CONTRACT, STRICT LIABILITY,
# OR TORT (INCLUDING NEGLIGENCE OR OTHERWISE) ARISING IN ANY WAY OUT OF THE USE
# OF THIS SOFTWARE, EVEN IF ADVISED OF THE POSSIBILITY OF SUCH DAMAGE.
import json
from unittest.mock import call

from servicex import LookupResultProcessor
from servicex.models import TransformRequest
from tests.resource_test_base import ResourceTestBase


class TestSubmitTransformationRequest(ResourceTestBase):

    @staticmethod
    def _generate_transformation_request(**kwargs):
        request = {
            'did': 'rucio://123-45-678',
            'columns': "e.e, e.p",
            'result-destination': 'object-store',
            'workers': 10
        }
        request.update(kwargs)
        return request

    @staticmethod
    def _generate_transformation_request_xAOD_root_file():
        return {
            'did': '123-45-678',
            'selection': "test-string",
            'image': 'ssl-hep/func_adl:latest',
            'result-destination': 'object-store',
            'result-format': 'root-file',
            'workers': 10
        }

    def test_submit_transformation_request_bad(self, client):
        resp = client.post('/servicex/transformation', json={'timestamp': '20190101'})
        assert resp.status_code == 400

    def test_submit_transformation_bad_result_dest(self, client):
        request = self._generate_transformation_request()
        request['result-destination'] = 'foo'
        response = client.post('/servicex/transformation', json=request)
        assert response.status_code == 400

    def test_submit_transformation_bad_wrong_dest_for_format(self, client):
        request = self._generate_transformation_request()
        request['result-format'] = 'root-file'
        request['result-destination'] = 'minio'
        response = client.post('/servicex/transformation', json=request)
        assert response.status_code == 400

    def test_submit_transformation_bad_result_format(self, client):
        request = self._generate_transformation_request()
        request['result-format'] = 'foo'
        response = client.post('/servicex/transformation', json=request)
        assert response.status_code == 400

    def test_submit_transformation_bad_workflow(self, client):
        request = self._generate_transformation_request(columns=None, selection=None)
        r = client.post('/servicex/transformation', json=request, headers=self.fake_header())
        assert r.status_code == 400

    def test_submit_transformation_bad_did_scheme(self, client):
        request = self._generate_transformation_request(did='foobar://my-did')
        response = client.post('/servicex/transformation', json=request)
        assert response.status_code == 400
        assert "DID scheme is not supported" in response.json["message"]

    def test_submit_transformation_request_throws_exception(
        self, mocker, mock_rabbit_adaptor
    ):
        mock_rabbit_adaptor.setup_queue = mocker.Mock(side_effect=Exception('Test'))
        client = self._test_client(rabbit_adaptor=mock_rabbit_adaptor)

        response = client.post('/servicex/transformation',
                               json=self._generate_transformation_request(), headers=self.fake_header())
        assert response.status_code == 503
        assert response.json == {"message": "Error setting up transformer queues"}

    def test_submit_transformation(self, mock_rabbit_adaptor, mock_app_version):
        client = self._test_client(rabbit_adaptor=mock_rabbit_adaptor)
        request = self._generate_transformation_request()

        response = client.post('/servicex/transformation',
                               json=request, headers=self.fake_header(), query_string={'image': 'sslhep/servicex_func_adl_xaod_transformer:develop'})
        assert response.status_code == 200
        request_id = response.json['request_id']
        with client.application.app_context():
            saved_obj = TransformRequest.lookup(request_id)
            assert saved_obj
            assert saved_obj.did == 'rucio://123-45-678'
            assert saved_obj.finish_time is None
            assert saved_obj.request_id == request_id
            assert saved_obj.title is None
            assert saved_obj.image == "sslhep/servicex_func_adl_xaod_transformer:develop"
            assert saved_obj.columns == "e.e, e.p"
<<<<<<< HEAD
            assert saved_obj.image == current_app.config["TRANSFORMER_SCIENCE_IMAGE"]
=======
>>>>>>> 9557ef4f
            assert saved_obj.workers == 10
            assert saved_obj.result_destination == 'object-store'
            assert saved_obj.app_version == "3.14.15"
            assert saved_obj.code_gen_image == 'sslhep/servicex_code_gen_func_adl_xaod:develop'

        setup_queue_calls = [call(request_id), call(request_id+"_errors")]
        mock_rabbit_adaptor.setup_queue.assert_has_calls(setup_queue_calls)
        mock_rabbit_adaptor.setup_exchange.assert_has_calls([
            call('transformation_requests'),
            call('transformation_failures')
        ])

        bind_to_exchange_calls = [
            call(exchange="transformation_requests", queue=request_id),
            call(exchange="transformation_failures", queue=request_id+"_errors"),
        ]

        assert mock_rabbit_adaptor.bind_queue_to_exchange.call_args_list == bind_to_exchange_calls

        service_endpoint = \
            "http://cern.analysis.ch:5000/servicex/internal/transformation/" + \
            request_id
        publish_body = {
            "request_id": request_id,
            "did": "123-45-678",
            "service-endpoint": service_endpoint
        }
        mock_rabbit_adaptor.basic_publish.assert_called_with(
            exchange='',
            routing_key='rucio_did_requests',
            body=json.dumps(publish_body)
        )

    def test_submit_transformation_default_scheme(self, mock_rabbit_adaptor, mock_app_version):
        client = self._test_client(rabbit_adaptor=mock_rabbit_adaptor)
        request = self._generate_transformation_request()
        request['did'] = '123-45-678'  # No scheme

        response = client.post('/servicex/transformation',
                               json=request, headers=self.fake_header())
        assert response.status_code == 200
        request_id = response.json['request_id']
        with client.application.app_context():
            saved_obj = TransformRequest.lookup(request_id)
            assert saved_obj
            assert saved_obj.did == 'rucio://123-45-678'

        service_endpoint = \
            "http://cern.analysis.ch:5000/servicex/internal/transformation/" + \
            request_id
        publish_body = {
            "request_id": request_id,
            "did": "123-45-678",
            "service-endpoint": service_endpoint
        }
        mock_rabbit_adaptor.basic_publish.assert_called_with(
            exchange='',
            routing_key='rucio_did_requests',
            body=json.dumps(publish_body)
        )

    def test_submit_transformation_with_root_file(
        self, mocker, mock_rabbit_adaptor, mock_code_gen_service, mock_app_version
    ):
        mock_code_gen_service.generate_code_for_selection.return_value = ('my-cm', 'ssl-hep/func_adl:latest')
        request = self._generate_transformation_request_xAOD_root_file()

        client = self._test_client(
            rabbit_adaptor=mock_rabbit_adaptor, code_gen_service=mock_code_gen_service
        )

        response = client.post('/servicex/transformation',
                               json=request, headers=self.fake_header())

        assert response.status_code == 200
        request_id = response.json['request_id']

        with client.application.app_context():
            saved_obj = TransformRequest.lookup(request_id)
            assert saved_obj
            assert saved_obj.did == 'rucio://123-45-678'
            assert saved_obj.request_id == request_id
            assert saved_obj.columns is None
            assert saved_obj.selection == 'test-string'
            assert saved_obj.image == 'ssl-hep/func_adl:latest'
            assert saved_obj.workers == 10
            assert saved_obj.result_destination == 'object-store'
            assert saved_obj.result_format == 'root-file'
            assert saved_obj.generated_code_cm == 'my-cm'
            assert saved_obj.app_version == "3.14.15"
            assert saved_obj.code_gen_image == 'sslhep/servicex_code_gen_func_adl_xaod:develop'

        setup_queue_calls = [call(request_id), call(request_id+"_errors")]
        mock_rabbit_adaptor.setup_queue.assert_has_calls(setup_queue_calls)

        bind_to_exchange_calls = [
            call(exchange="transformation_requests", queue=request_id),
            call(exchange="transformation_failures", queue=request_id+"_errors"),
        ]

        assert mock_rabbit_adaptor.bind_queue_to_exchange.call_args_list == bind_to_exchange_calls

        service_endpoint = \
            "http://cern.analysis.ch:5000/servicex/internal/transformation/" + \
            request_id

        mock_rabbit_adaptor. \
            basic_publish.assert_called_with(exchange='',
                                             routing_key='rucio_did_requests',
                                             body=json.dumps(
                                                 {
                                                     "request_id": request_id,
                                                     "did": "123-45-678",
                                                     "service-endpoint": service_endpoint}
                                             ))

    def test_submit_transformation_file_list(self, mocker):
        from servicex.transformer_manager import TransformerManager
        mock_transformer_manager = mocker.MagicMock(TransformerManager)
        mock_transformer_manager.launch_transformer_jobs = mocker.Mock()

        request = self._generate_transformation_request()
        request['did'] = None
        request['file-list'] = ["file1", "file2"]

        mock_processor = mocker.MagicMock(LookupResultProcessor)
        cfg = {
            'TRANSFORMER_MANAGER_ENABLED': True,
            'TRANSFORMER_X509_SECRET': 'my-x509-secret'
        }

        client = self._test_client(extra_config=cfg,
                                   lookup_result_processor=mock_processor,
                                   transformation_manager=mock_transformer_manager)

        response = client.post('/servicex/transformation',
                               json=request, headers=self.fake_header())
        assert response.status_code == 200
        request_id = response.json['request_id']

        mock_processor.add_file_to_dataset.assert_called()
        add_file_calls = mock_processor.add_file_to_dataset.call_args_list
        assert mock_processor.add_file_to_dataset.call_count == 2
        assert add_file_calls[0][0][1].paths == 'file1'
        assert add_file_calls[1][0][1].paths == 'file2'

        mock_processor.report_fileset_complete.assert_called()
        fileset_complete_call = mock_processor.report_fileset_complete.call_args
        assert fileset_complete_call[1]['num_files'] == 2
        with client.application.app_context():
            submitted_request = TransformRequest.lookup(request_id)

            mock_transformer_manager. \
                launch_transformer_jobs \
                .assert_called_with(image=submitted_request.image,
                                    request_id=submitted_request.request_id,
                                    workers=submitted_request.workers,
                                    generated_code_cm=submitted_request.generated_code_cm,
                                    rabbitmq_uri='amqp://trans.rabbit',
                                    namespace='my-ws',
                                    result_destination=submitted_request.result_destination,
                                    result_format=submitted_request.result_format,
                                    x509_secret='my-x509-secret')

    def test_submit_transformation_request_bad_image(
        self, mocker, mock_docker_repo_adapter
    ):
        mock_docker_repo_adapter.check_image_exists = mocker.Mock(return_value=False)
        client = self._test_client(docker_repo_adapter=mock_docker_repo_adapter)
        request = self._generate_transformation_request()
        request["image"] = "ssl-hep/foo:latest"
        response = client.post('/servicex/transformation', json=request)
        assert response.status_code == 400
        assert response.json == {"message": "Requested transformer docker image doesn't exist: " + request["image"]}  # noqa: E501

    def test_submit_transformation_request_no_docker_check(
        self, mocker, mock_docker_repo_adapter
    ):
        mock_docker_repo_adapter.check_image_exists = mocker.Mock(return_value=False)
        client = self._test_client(
            extra_config={'TRANSFORMER_VALIDATE_DOCKER_IMAGE': False},
            docker_repo_adapter=mock_docker_repo_adapter,
        )
        request = self._generate_transformation_request()
        response = client.post('/servicex/transformation',
                               json=request, headers=self.fake_header())
        assert response.status_code == 200
        mock_docker_repo_adapter.check_image_exists.assert_not_called()

    def test_submit_transformation_with_root_file_selection_error(
        self, mocker, mock_code_gen_service
    ):
        mock_code_gen_service.generate_code_for_selection = \
            mocker.Mock(side_effect=ValueError('This is the error message'))
        request = self._generate_transformation_request_xAOD_root_file()
        client = self._test_client(code_gen_service=mock_code_gen_service)
        response = client.post('/servicex/transformation',
                               json=request, headers=self.fake_header())
        assert response.status_code == 400

    def test_submit_transformation_missing_dataset_source(self, client):
        request = self._generate_transformation_request()
        request['did'] = None
        request['file-list'] = []
        response = client.post('/servicex/transformation', json=request)
        assert response.status_code == 400

    def test_submit_transformation_duplicate_dataset_source(self, client):
        request = self._generate_transformation_request()
        request['did'] = "This did"
        request['file-list'] = ["file1.root", "file2.root"]
        response = client.post('/servicex/transformation', json=request)
        assert response.status_code == 400

    def test_submit_transformation_with_object_store(self, mocker):
        from servicex import ObjectStoreManager

        local_config = {
            'OBJECT_STORE_ENABLED': True,
            'MINIO_URL': 'localhost:9000',
            'MINIO_ACCESS_KEY': 'miniouser',
            'MINIO_SECRET_KEY': 'leftfoot1'
        }
        mock_object_store = mocker.MagicMock(ObjectStoreManager)
        client = self._test_client(
            extra_config=local_config,
            object_store=mock_object_store
        )
        request = self._generate_transformation_request(**{
            "result-destination": "object-store",
            "result-format": "parquet"
        })

        response = client.post('/servicex/transformation',
                               json=request, headers=self.fake_header())
        assert response.status_code == 200
        request_id = response.json['request_id']

        mock_object_store.create_bucket.assert_called_with(request_id)
        with client.application.app_context():
            saved_obj = TransformRequest.lookup(request_id)
            assert saved_obj
            assert saved_obj.result_destination == 'object-store'
            assert saved_obj.result_format == 'parquet'

    def test_submit_transformation_auth_enabled(
        self, mock_jwt_extended, mock_requesting_user
    ):
        client = self._test_client(extra_config={'ENABLE_AUTH': True})
        response = client.post('/servicex/transformation',
                               json=self._generate_transformation_request(), headers=self.fake_header())
        assert response.status_code == 200
        request_id = response.json['request_id']

        with client.application.app_context():
            saved_obj = TransformRequest.lookup(request_id)
            assert saved_obj
            assert saved_obj.submitted_by == mock_requesting_user.id

    def test_submit_transformation_with_title(self, client):
        title = "Things Fall Apart"
        request = self._generate_transformation_request(title=title)
        response = client.post('/servicex/transformation',
                               json=request, headers=self.fake_header())
        assert response.status_code == 200
        request_id = response.json['request_id']
        with client.application.app_context():
            saved_obj = TransformRequest.lookup(request_id)
            assert saved_obj
            assert saved_obj.title == title<|MERGE_RESOLUTION|>--- conflicted
+++ resolved
@@ -119,10 +119,6 @@
             assert saved_obj.title is None
             assert saved_obj.image == "sslhep/servicex_func_adl_xaod_transformer:develop"
             assert saved_obj.columns == "e.e, e.p"
-<<<<<<< HEAD
-            assert saved_obj.image == current_app.config["TRANSFORMER_SCIENCE_IMAGE"]
-=======
->>>>>>> 9557ef4f
             assert saved_obj.workers == 10
             assert saved_obj.result_destination == 'object-store'
             assert saved_obj.app_version == "3.14.15"
