--- conflicted
+++ resolved
@@ -18,13 +18,6 @@
 path=$3
 
 while true; do
-<<<<<<< HEAD
-  # echo "Greetings from watch script"
-  # ls $path
-  if [ -f $path/*.json ]; then
-  
-    start=$(date +%s%N | cut -b1-13)
-=======
     if [ -f $path/*.json ]; then
     
         start=$(date +%s%N | cut -b1-13)
@@ -34,37 +27,9 @@
             output_file=`grep -o '"safeOutputFileName": "[^\"]*"' $file |tr -d '"' |tr -d ',' | awk '{print $2}' `
             completed_file=`grep -o 'completedFileName": "[^\"]*"' $file |tr -d '"' |tr -d ',' | awk '{print $2}' `
             output_format=`grep -o '"result-format": "[^\"]*"' $file |tr -d '"' |tr -d ',' | awk '{print $2}' `
->>>>>>> c8f157c8
 
     for file in `ls $path/*.json`; do
 
-<<<<<<< HEAD
-      download_path=`grep -o '"downloadPath": "[^\"]*"' $file |tr -d '"' |tr -d ',' | awk '{print $2}' `
-      output_file=`grep -o '"safeOutputFileName": "[^\"]*"' $file |tr -d '"' |tr -d ',' | awk '{print $2}' `
-      completed_file=`grep -o 'completedFileName": "[^\"]*"' $file |tr -d '"' |tr -d ',' | awk '{print $2}' `
-      output_format=`grep -o '"result-format": "[^\"]*"' $file |tr -d '"' |tr -d ',' | awk '{print $2}' `
-
-      echo "Attempting $download_path -> $output_file -> $completed_file with $output_format format"
-      $lang "$cmd" "$download_path" "$output_file" "$output_format" 2>&1 | tee $file.log
-
-      if [ "${PIPESTATUS[0]}" == 0 ]; then
-        echo "Success. skipping rest of input_files"
-        mv "$output_file" "$completed_file"
-        touch "$file".done
-        rm "$file"
-      else
-        echo "Operation failed for $download_path"
-        touch "$file".failed
-        rm "$file"
-      fi
-    done;
-    end=$(date +%s%N | cut -b1-13)
-    echo "Elapsed Time: $(($end-$start)) ms"
-  else
-      echo 'SLEEPING in WATCH'
-      sleep 0.1
-  fi
-=======
             if [ "${PIPESTATUS[0]}" == 0 ]; then
               echo "Success. skipping rest of input_files"
               mv "$output_file" "$completed_file"
@@ -83,5 +48,4 @@
         echo 'SLEEPING in watch'
         sleep 0.1
     fi
->>>>>>> c8f157c8
 done