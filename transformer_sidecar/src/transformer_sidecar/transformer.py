# Copyright (c) 2022, University of Illinois/NCSA
# All rights reserved.
#
# Redistribution and use in source and binary forms, with or without
# modification, are permitted provided that the following conditions are met:
#
# * Redistributions of source code must retain the above copyright notice, this
#   list of conditions and the following disclaimer.
#
# * Redistributions in binary form must reproduce the above copyright notice,
#   this list of conditions and the following disclaimer in the documentation
#   and/or other materials provided with the distribution.
#
# * Neither the name of the copyright holder nor the names of its
#   contributors may be used to endorse or promote products derived from
#   this software without specific prior written permission.
#
# THIS SOFTWARE IS PROVIDED BY THE COPYRIGHT HOLDERS AND CONTRIBUTORS "AS IS"
# AND ANY EXPRESS OR IMPLIED WARRANTIES, INCLUDING, BUT NOT LIMITED TO, THE
# IMPLIED WARRANTIES OF MERCHANTABILITY AND FITNESS FOR A PARTICULAR PURPOSE
# ARE DISCLAIMED. IN NO EVENT SHALL THE COPYRIGHT HOLDER OR CONTRIBUTORS BE
# LIABLE FOR ANY DIRECT, INDIRECT, INCIDENTAL, SPECIAL, EXEMPLARY, OR
# CONSEQUENTIAL DAMAGES (INCLUDING, BUT NOT LIMITED TO, PROCUREMENT OF
# SUBSTITUTE GOODS OR SERVICES; LOSS OF USE, DATA, OR PROFITS; OR BUSINESS
# INTERRUPTION) HOWEVER CAUSED AND ON ANY THEORY OF LIABILITY, WHETHER IN
# CONTRACT, STRICT LIABILITY, OR TORT (INCLUDING NEGLIGENCE OR OTHERWISE
# ARISING IN ANY WAY OUT OF THE USE OF THIS SOFTWARE, EVEN IF ADVISED OF THE
# POSSIBILITY OF SUCH DAMAGE.
import glob
import time

import json
import os
import psutil as psutil
import shutil
import timeit
from hashlib import sha1
from pathlib import Path
from queue import Queue
from typing import NamedTuple

from object_store_manager import ObjectStoreManager
from object_store_uploader import ObjectStoreUploader
from rabbit_mq_manager import RabbitMQManager
from servicex_adapter import ServiceXAdapter
from transformer_argument_parser import TransformerArgumentParser
from transformer_sidecar.transformer_logging import initialize_logging
from transformer_sidecar.transformer_stats import TransformerStats
from transformer_sidecar.transformer_stats.aod_stats import AODStats  # NOQA: 401
from transformer_sidecar.transformer_stats.uproot_stats import UprootStats  # NOQA: 401
from watched_directory import WatchedDirectory

object_store = None
posix_path = None
startup_time = None

# Use this to make sure we don't generate output file names that are crazy long
MAX_PATH_LEN = 255


class TimeTuple(NamedTuple):
    """
    Named tuple to store process time information.
    Immutable so values can't be accidentally altered after creation
    """
    user: float
    system: float
    iowait: float

    @property
    def total_time(self):
        """
        Return total time spent by process

        :return: sum of user, system, iowait times
        """
        return self.user + self.system + self.iowait


def get_process_info():
    """
    Get process information (just cpu, sys, iowait times right now) and
    return it

    :return: TimeTuple with timing information
    """
    process_info = psutil.Process()
    time_stats = process_info.cpu_times()
    return TimeTuple(user=time_stats.user + time_stats.children_user,
                     system=time_stats.system + time_stats.children_system,
                     iowait=time_stats.iowait)


def hash_path(file_name):
    """
    Make the path safe for object store or POSIX, by keeping the length
    less than MAX_PATH_LEN. Replace the leading (less interesting) characters with a
    forty character hash.
    :param file_name: Input filename
    :return: Safe path string
    """
    if len(file_name) > MAX_PATH_LEN:
        hash = sha1(file_name.encode('utf-8')).hexdigest()
        return ''.join([
            '_', hash,
            file_name[-1 * (MAX_PATH_LEN - len(hash) - 1):],
        ])
    else:
        return file_name


def fill_stats_parser(stats_parser_name: str, logfile_path: Path) -> TransformerStats:
    # Assume that the stats parser class has been imported
    return globals()[stats_parser_name](logfile_path)


def clear_files(request_path: Path, file_id: str) -> None:
    for f in glob.glob(f"{file_id}.json*", root_dir=request_path):
        try:
            os.remove(f)
        except FileNotFoundError:
            pass


# noinspection PyUnusedLocal
def callback(channel, method, properties, body):
    """
    This is the main function for the transformer. It is called whenever a new message
    is available on the rabbit queue. These messages represent a single file to be
    transformed.

    Each request may include a list of replicas to try. This service will loop through
    the replicas and produce a json file for the science package to actually work from.
    This control file will have the replica for it to try to transform along with a
    path in the output directory for the generated parquet or root file to be written.

    This json file is written to the shared volume and then a thread is kicked off to
    wait for a .done or .failure file to be created.  This is the science package's way of
    showing it is done with the request. There will either be a parquet/root file in the
    output directory or at least a log file.

    We will examine this log file to see if the transform succeeded or failed
    """
    transform_request = json.loads(body)
    print("Transform Request ", transform_request)
    _request_id = transform_request['request-id']

    # The transform can either include a single path, or a list of replicas

    if 'file-path' in transform_request:
        _file_paths = [transform_request['file-path']]

        # make sure that paths starting with http are at the end of the list
        _https = []
        _roots = []
        for _fp in _file_paths:
            if _fp.startswith('http'):
                _https.append(_fp)
            else:
                _roots.append(_fp)
        _file_paths = _roots+_https
    else:
        _file_paths = transform_request['paths'].split(',')

    # adding cache prefix
    prefix = os.environ.get('CACHE_PREFIX', '')
    _file_paths = [prefix+fp for fp in _file_paths]

    _file_id = transform_request['file-id']
    _server_endpoint = transform_request['service-endpoint']
    logger.info("got transform request.", extra=transform_request)
    servicex = ServiceXAdapter(_server_endpoint)

    # creating output dir for transform output files
    request_path = os.path.join(posix_path, _request_id)
    os.makedirs(request_path, exist_ok=True)

    # scratch dir where the transformer temporarily writes the results. This
    # directory isn't monitored, so we can't pick up partial results
    scratch_path = os.path.join(posix_path, _request_id, 'scratch')
    os.makedirs(scratch_path, exist_ok=True)

    start_process_info = get_process_info()
    total_time = 0

    transform_success = False
    try:
        # Loop through the replicas
        for _file_path in _file_paths:
            logger.info("trying to trasform file", extra={
                        "requestId": _request_id, "file-path": _file_path})

            # Enrich the transform request to give more hints to the science container
            transform_request['downloadPath'] = _file_path

            # Decide an optional file extension for the results. If the output format is
            # parquet then we add that as an extension, otherwise stick with the format
            # of the input file.
            result_extension = ".parquet" \
                if transform_request['result-format'] == 'parquet' \
                else ""
            hashed_file_name = hash_path(_file_path.replace('/', ':') + result_extension)

            # The transformer will write results here as they are generated. This
            # directory isn't monitored.
            transform_request['safeOutputFileName'] = os.path.join(
                scratch_path,
                hashed_file_name
            )

            # Final results are written here and picked up by the watched directory thread
            transform_request['completedFileName'] = os.path.join(
                request_path,
                hashed_file_name
            )

            # creating json file for use by science transformer
            jsonfile = str(_file_id) + '.json'
            with open(os.path.join(request_path, jsonfile), 'w') as outfile:
                json.dump(transform_request, outfile)

            # Queue to communicate between WatchedDirectory and object file uploader
            upload_queue = Queue()

            # Watch for new files appearing in the shared directory
            watcher = WatchedDirectory(Path(request_path), upload_queue,
                                       logger=logger, servicex=servicex)

            # And upload them to the object store
            uploader = ObjectStoreUploader(request_id=_request_id, input_queue=upload_queue,
                                           object_store=object_store, logger=logger)

            watcher.start()
            uploader.start()

            # Wait for both threads to complete
            watcher.observer.join()
<<<<<<< HEAD
            print(f"Watched Directory Thread is done. status:{watcher.status}")
=======
            print(f"Watched Directory Thread is done. Status:{watcher.status}")
>>>>>>> c8f157c8
            uploader.join()
            print("Uploader is done")

            # Grab the logs
            transformer_stats = fill_stats_parser(
                transformer_capabilities['stats-parser'],
                Path(os.path.join(request_path, jsonfile + '.log'))
            )

            if watcher.status == WatchedDirectory.TransformStatus.SUCCESS:
                transform_success = True
                ts = {
                    "requestId": _request_id,
                    "log_body": transformer_stats.log_body,
                    "file-size": transformer_stats.file_size,
                    "total-events": transformer_stats.total_events
                }
                logger.info("Transformer stats.", extra=ts)
                break

            clear_files(Path(request_path), _file_id)

        # If none of the replicas resulted in a successful transform then we have
        # a hard failure with this file.
        if not transform_success:
            hf = {
                "requestId": _request_id,
                "file-id": _file_id,
                "error-info": transformer_stats.error_info,
                "log-body": transformer_stats.log_body
            }
            logger.error("Hard Failure", extra=hf)

        shutil.rmtree(request_path)

        if transform_success:
            servicex.put_file_complete(_request_id, _file_path, _file_id, "success",
                                       total_time=total_time,
                                       total_events=transformer_stats.total_events,
                                       total_bytes=transformer_stats.file_size)
        else:

            servicex.put_file_complete(_request_id, file_path=_file_path, file_id=_file_id,
                                       status='failure',
                                       total_time=0, total_events=0,
                                       total_bytes=0)

        stop_process_info = get_process_info()
        elapsed_times = TimeTuple(user=stop_process_info.user - start_process_info.user,
                                  system=stop_process_info.system - start_process_info.system,
                                  iowait=stop_process_info.iowait - start_process_info.iowait)

        logger.info("File processed.", extra={
            'requestId': _request_id, 'fileId': _file_id,
            'user': elapsed_times.user,
            'sys': elapsed_times.system,
            'iowait': elapsed_times.iowait
        })

    except Exception as error:
        logger.exception(f"Received exception doing transform: {error}")

        transform_request['error'] = str(error)
        channel.basic_publish(exchange='transformation_failures',
                              routing_key=_request_id + '_errors',
                              body=json.dumps(transform_request))

        servicex.put_file_complete(_request_id, file_path=_file_paths[0], file_id=_file_id,
                                   status='failure',
                                   total_time=0, total_events=0,
                                   total_bytes=0)
    finally:
        channel.basic_ack(delivery_tag=method.delivery_tag)


if __name__ == "__main__":
    start_time = timeit.default_timer()
    parser = TransformerArgumentParser(description="ServiceX Transformer")
    args = parser.parse_args()

    logger = initialize_logging()
    logger.info("tranformer startup", extra={"result_destination": args.result_destination,
                                             "output dir": args.output_dir})

    if args.output_dir:
        object_store = None
    if args.result_destination == 'object-store':
        posix_path = "/servicex/output"
        object_store = ObjectStoreManager()
    elif args.result_destination == 'volume':
        object_store = None
        posix_path = args.output_dir
    elif args.output_dir:
        object_store = None

    os.makedirs(posix_path, exist_ok=True)

    # creating scripts dir for access by science container
    scripts_path = os.path.join(posix_path, 'scripts')
    os.makedirs(scripts_path, exist_ok=True)
    shutil.copy('watch.sh', scripts_path)
    shutil.copy('proxy-exporter.sh', scripts_path)

    logger.debug("Waiting for capabilities file")
    capabilities_file_path = Path(os.path.join(posix_path, 'transformer_capabilities.json'))
    while not capabilities_file_path.is_file():
        time.sleep(1)

    with open(capabilities_file_path) as capabilities_file:
        transformer_capabilities = json.load(capabilities_file)

    logger.debug('transformer capabilities', extra=transformer_capabilities)

    startup_time = get_process_info()
    logger.info("Startup finished.",
                extra={
                    'user': startup_time.user, 'sys': startup_time.system,
                    'iowait': startup_time.iowait
                })

    if args.request_id:
        rabbitmq = RabbitMQManager(args.rabbit_uri,
                                   args.request_id,
                                   callback)<|MERGE_RESOLUTION|>--- conflicted
+++ resolved
@@ -235,11 +235,7 @@
 
             # Wait for both threads to complete
             watcher.observer.join()
-<<<<<<< HEAD
-            print(f"Watched Directory Thread is done. status:{watcher.status}")
-=======
             print(f"Watched Directory Thread is done. Status:{watcher.status}")
->>>>>>> c8f157c8
             uploader.join()
             print("Uploader is done")
 
